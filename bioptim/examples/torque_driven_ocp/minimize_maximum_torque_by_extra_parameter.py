"""
This example is inspired from the giant circle gymnastics skill. It is composed of two pendulums
representing the trunk and legs segments (only the hip flexion is actuated). The objective is to minimize the
maximum torque (minmax) of the hip flexion while performing the giant circle. The maximum torque is included to the
problem as a parameter, all torque interval re constrained to be smaller than this parameter, this parameter is the
minimized. Two options are provided and compared to define initial and final states (0: bounds; 1: constraints)
"""

import numpy as np
import biorbd_casadi as biorbd
from casadi import MX
from bioptim import (
    OptimalControlProgram,
    DynamicsList,
    DynamicsFcn,
    ObjectiveList,
    ConstraintList,
    ConstraintFcn,
    BoundsList,
    InitialGuessList,
    Node,
    ObjectiveFcn,
    BiMappingList,
    ParameterList,
    InterpolationType,
    BiorbdModel,
    PenaltyController,
    ParameterObjectiveList,
)
from matplotlib import pyplot as plt


def custom_constraint_max_tau(controller: PenaltyController) -> MX:
    return controller.parameters["max_tau"].cx - controller.controls["tau"].cx


def custom_constraint_min_tau(controller: PenaltyController) -> MX:
    return controller.parameters["min_tau"].cx - controller.controls["tau"].cx


def my_parameter_function(bio_model: biorbd.Model, value: MX):
    return


def prepare_ocp(
    method_bound_states: int = 0,
    bio_model_path: str = "models/double_pendulum.bioMod",
) -> OptimalControlProgram:
    bio_model = BiorbdModel(bio_model_path)

    # Problem parameters
    n_shooting = 50
    final_time = 1
    tau_min, tau_max, tau_init = -10, 10, 0

    # Mapping
    tau_mappings = BiMappingList()
    tau_mappings.add("tau", to_second=[None, 0], to_first=[1])

    # Define the parameter to optimize
    parameters = ParameterList()
    parameter_init = InitialGuessList()
    parameter_bounds = BoundsList()

    parameters.add(
        "max_tau",
        my_parameter_function,
        size=1,
    )
    parameters.add(
        "min_tau",
        my_parameter_function,
        size=1,
    )

    parameter_init["max_tau"] = 1
    parameter_init["min_tau"] = -1

    parameter_bounds.add("max_tau", min_bound=0, max_bound=tau_max, interpolation=InterpolationType.CONSTANT)
    parameter_bounds.add("min_tau", min_bound=tau_min, max_bound=0, interpolation=InterpolationType.CONSTANT)

    # Add phase independent objective functions
    parameter_objectives = ParameterObjectiveList()
    parameter_objectives.add(ObjectiveFcn.Parameter.MINIMIZE_PARAMETER, key="max_tau", weight=10, quadratic=True)
    parameter_objectives.add(ObjectiveFcn.Parameter.MINIMIZE_PARAMETER, key="min_tau", weight=10, quadratic=True)

    # Add objective functions
    objective_functions = ObjectiveList()
    objective_functions.add(ObjectiveFcn.Mayer.MINIMIZE_TIME, weight=1, phase=0, min_bound=1, max_bound=5)
    objective_functions.add(ObjectiveFcn.Lagrange.MINIMIZE_CONTROL, key="tau", weight=1, phase=0)

    # Constraints
    constraints = ConstraintList()

    # constraints.add(ConstraintFcn.TIME_CONSTRAINT, node=Node.END, target=3.8)

    constraints.add(custom_constraint_max_tau, phase=0, node=Node.ALL_SHOOTING, min_bound=0, max_bound=tau_max)
    constraints.add(custom_constraint_min_tau, phase=0, node=Node.ALL_SHOOTING, min_bound=tau_min, max_bound=0)

    # Dynamics
    dynamics = DynamicsList()
<<<<<<< HEAD
    dynamics.add(DynamicsFcn.TORQUE_DRIVEN_FREE_FLOATING_BASE)
    dynamics.add(DynamicsFcn.TORQUE_DRIVEN_FREE_FLOATING_BASE)
=======
    dynamics.add(DynamicsFcn.TORQUE_DRIVEN, with_contact=False)
>>>>>>> 679b4bd8

    # Path constraint
    x_bounds = BoundsList()
    x_bounds.add(key="q", bounds=bio_model.bounds_from_ranges("q"))
    x_bounds.add(key="qdot", bounds=bio_model.bounds_from_ranges("qdot"))

    x_bounds["q"].min[0, :] = 0
    x_bounds["q"].max[0, :] = 3 * np.pi

    x_bounds["q"].min[1, :] = -np.pi / 3
    x_bounds["q"].max[1, :] = np.pi / 5

    if method_bound_states == 0:
        x_bounds["q"][0, 0] = np.pi + 0.01
        x_bounds["q"][1, 0] = 0
        x_bounds["qdot"][0, 0] = 0
        x_bounds["qdot"][1, 0] = 0

        x_bounds["q"][0, -1] = 3 * np.pi
        x_bounds["q"][1, -1] = 0
    else:
        constraints.add(ConstraintFcn.TRACK_STATE, node=Node.START, key="q", target=[np.pi + 0.01, 0])
        constraints.add(ConstraintFcn.TRACK_STATE, node=Node.START, key="qdot", target=[0, 0])
        constraints.add(ConstraintFcn.TRACK_STATE, node=Node.END, key="q", target=[3 * np.pi, 0])

    return OptimalControlProgram(
        bio_model,
        dynamics,
        n_shooting,
        final_time,
        x_bounds=x_bounds,
        objective_functions=objective_functions,
        parameter_objectives=parameter_objectives,
        parameter_bounds=parameter_bounds,
        parameter_init=parameter_init,
        constraints=constraints,
        parameters=parameters,
    )


def main():
    # --- Prepare the ocp --- #
    fig, axs = plt.subplots(1, 3)
    axs[0].set_title("Joint coordinates")
    axs[0].set_ylabel("q [°]")
    axs[1].set_title("Joint velocities")
    axs[1].set_ylabel("qdot [°/s]")
    axs[2].set_title("Generalized forces")
    axs[2].set_ylabel("tau [Nm]")
    for ax in [0, 1, 2]:
        axs[ax].set_xlabel("Time [s]")
        axs[ax].grid(True)

    linestyles = ["solid", "dashed"]

    for i, linestyle in enumerate(linestyles):
        # --- Prepare the ocp --- #
        ocp = prepare_ocp(method_bound_states=i)

        # --- Solve the ocp --- #
        sol = ocp.solve()
        # sol.print_cost()

        # --- Show results --- #
        # sol.animate()
        #    sol.graphs(show_bounds=True)

        states = sol.decision_states()
        controls = sol.decision_controls()

        q = np.array([item.flatten() for item in states["q"]])
        qdot = np.array([item.flatten() for item in states["qdot"]])
        tau = np.vstack([np.array([item.flatten() for item in controls["tau"]]), np.array([[np.nan]])])
        time = np.array([item.full().flatten()[0] for item in sol.stepwise_time()])

        print("Duration: ", time[-1])
        print("sum tau**2 dt = ", np.nansum(tau**2 * time[1]))
        print("min-max tau: ", np.nanmin(tau), np.nanmax(tau))

        # Plotting q solutions for both DOFs
        axs[0].plot(
            time,
            q * 180 / np.pi,
            linestyle=linestyle,
            label=[f"q_0 (method {i})", f"q_1 (method {i})"],
        )
        axs[1].plot(
            time,
            qdot * 180 / np.pi,
            linestyle=linestyle,
            label=[f"qdot_0 (method {i})", f"qdot_1 (method {i})"],
        )
        axs[2].step(time, tau, linestyle=linestyle, label=f"tau (method {i})", where="post")
        xlim = np.asarray(axs[2].get_xlim())
        xlim = np.hstack([xlim, np.nan, xlim])
        min_max = np.hstack(
            [np.ones([2]) * sol.parameters["min_tau"], np.nan, np.ones([2]) * sol.parameters["max_tau"]]
        )
        axs[2].plot(xlim, min_max, linestyle=(0, (5, 10)), label=f"params - bounds (method {i})")

    plt.tight_layout()
    plt.subplots_adjust(left=None, bottom=None, right=None, top=None, wspace=None, hspace=0.3)

    # Display the plot
    axs[0].legend()
    axs[1].legend()
    axs[2].legend()

    plt.show()


if __name__ == "__main__":
    main()<|MERGE_RESOLUTION|>--- conflicted
+++ resolved
@@ -99,12 +99,7 @@
 
     # Dynamics
     dynamics = DynamicsList()
-<<<<<<< HEAD
-    dynamics.add(DynamicsFcn.TORQUE_DRIVEN_FREE_FLOATING_BASE)
-    dynamics.add(DynamicsFcn.TORQUE_DRIVEN_FREE_FLOATING_BASE)
-=======
     dynamics.add(DynamicsFcn.TORQUE_DRIVEN, with_contact=False)
->>>>>>> 679b4bd8
 
     # Path constraint
     x_bounds = BoundsList()
