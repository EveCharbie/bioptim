"""
This file contains the model used in the article.
"""

from typing import Callable
from casadi import vertcat, DM, sqrt
import numpy as np

from bioptim import (
    DynamicsEvaluation,
    DynamicsFunctions,
    OdeSolver,
    States,
    Controls,
    AlgebraicStates,
    ConfigureVariables,
    SocpType,
<<<<<<< HEAD
    AbstractStateSpaceDynamics,
)


class MassPointModel(AbstractStateSpaceDynamics):
=======
    StateDynamics,
)


class MassPointModel(StateDynamics):
>>>>>>> 57faf90d
    """
    This allows to generate the same model as in the paper.
    """

    def __init__(self, motor_noise_magnitude: np.ndarray | DM = None, polynomial_degree: int = 1, problem_type=None):
        self.problem_type = problem_type

        self.motor_noise_magnitude = motor_noise_magnitude

        # This is necessary to have the right shapes in bioptim's internal constraints
        self.sensory_noise_magnitude = np.ndarray((0, 1))

        self.sensory_reference = None
        self.contact_types = ()

        n_noised_states = 4
        self.polynomial_degree = polynomial_degree
        self.matrix_shape_cov = (n_noised_states, n_noised_states)

        self.kapa = 10
        self.c = 1
        self.beta = 1

        self.super_ellipse_center_x = [0, 1]
        self.super_ellipse_center_y = [0, 0.5]
        self.super_ellipse_a = [1, 0.5]
        self.super_ellipse_b = [1, 2]
        self.super_ellipse_n = [4, 4]

    def serialize(self) -> tuple[Callable, dict]:
        return MassPointModel, dict(
            super_ellipse_center_x=self.super_ellipse_center_x,
            super_ellipse_center_y=self.super_ellipse_center_y,
            super_ellipse_a=self.super_ellipse_a,
            super_ellipse_b=self.super_ellipse_b,
            super_ellipse_n=self.super_ellipse_n,
        )

    @property
    def nb_q(self):
        return 2

    @property
    def nb_qdot(self):
        return 2

    @property
    def nb_tau(self):
        return 2

    @property
    def nb_root(self):
        return 0

    @property
    def name_dof(self):
        return ["Px", "Py"]

    @property
    def name_u(self):
        return ["Ux", "Uy"]

    def configure_u(self, ocp, nlp, as_states, as_controls, as_algebraic_states):
        return ConfigureVariables.configure_new_variable(
            "u", self.name_u, ocp, nlp, as_states=False, as_controls=True, as_algebraic_states=False
        )


class MassPointDynamicsModel(MassPointModel):
    def __init__(
        self, problem_type: SocpType, motor_noise_magnitude: np.ndarray | DM = None, polynomial_degree: int = 1
    ):
        super().__init__(
            problem_type=problem_type, motor_noise_magnitude=motor_noise_magnitude, polynomial_degree=polynomial_degree
        )
        self.fatigue = None
        self.state_configuration = [States.Q, States.QDOT]
        self.control_configuration = [self.configure_u]
        self.algebraic_configuration = []
        self.functions = []

    def dynamics(self, time, states, controls, parameters, algebraic_states, numerical_timeseries, nlp):
        """
        The dynamics from equation (22).
        """
        q = DynamicsFunctions.get(nlp.states["q"], states)
        qdot = DynamicsFunctions.get(nlp.states["qdot"], states)
        u = DynamicsFunctions.get(nlp.controls["u"], controls)
        motor_noise = 0

        qddot = -self.kapa * (q - u) - self.beta * qdot * sqrt(qdot[0] ** 2 + qdot[1] ** 2 + self.c**2) + motor_noise

        dxdt = vertcat(qdot, qddot)
        defects = None
        if isinstance(nlp.dynamics_type.ode_solver, OdeSolver.COLLOCATION):
            # Defects
            slope_q = DynamicsFunctions.get(nlp.states_dot["q"], nlp.states_dot.scaled.cx)
            slope_qdot = DynamicsFunctions.get(nlp.states_dot["qdot"], nlp.states_dot.scaled.cx)
            defects = vertcat(slope_q, slope_qdot) - vertcat(qdot, qddot)

        return DynamicsEvaluation(dxdt=dxdt, defects=defects)

    def dynamics_numerical(self, states, controls, motor_noise=0):
        """
        The dynamics from equation (22).
        """
        # to avoid dimension pb with solve_ivp
        if states.ndim == 2:
            states = states.reshape((-1,))

        q = states[: self.nb_q]
        qdot = states[self.nb_q :]
        u = controls
        qddot = -self.kapa * (q - u) - self.beta * qdot * sqrt(qdot[0] ** 2 + qdot[1] ** 2 + self.c**2) + motor_noise

        return vertcat(qdot, qddot)


class StochasticMassPointDynamicsModel(MassPointModel):
    def __init__(
        self, problem_type: SocpType, motor_noise_magnitude: np.ndarray | DM = None, polynomial_degree: int = 1
    ):
        super().__init__(
            problem_type=problem_type, motor_noise_magnitude=motor_noise_magnitude, polynomial_degree=polynomial_degree
        )
        self.state_configuration = [States.Q, States.QDOT]
        self.control_configuration = [
            self.configure_u,
            lambda ocp, nlp, as_states, as_controls, as_algebraic_states: Controls.COV(
                ocp, nlp, as_states, as_controls, as_algebraic_states, n_noised_states=4
            ),
        ]
        self.algebraic_configuration = [
            lambda ocp, nlp, as_states, as_controls, as_algebraic_states: AlgebraicStates.M(
                ocp, nlp, as_states, as_controls, as_algebraic_states, n_noised_states=4
            )
        ]
        self.functions = []
        self.fatigue = None

    def dynamics(self, time, states, controls, parameters, algebraic_states, numerical_timeseries, nlp):
        """
        The dynamics from equation (22).
        """
        q = DynamicsFunctions.get(nlp.states["q"], states)
        qdot = DynamicsFunctions.get(nlp.states["qdot"], states)
        u = DynamicsFunctions.get(nlp.controls["u"], controls)
        motor_noise = 0

        qddot = -self.kapa * (q - u) - self.beta * qdot * sqrt(qdot[0] ** 2 + qdot[1] ** 2 + self.c**2) + motor_noise

        dxdt = vertcat(qdot, qddot)
        defects = None
        if isinstance(nlp.dynamics_type.ode_solver, OdeSolver.COLLOCATION):
            # Defects
            slope_q = DynamicsFunctions.get(nlp.states_dot["q"], nlp.states_dot.scaled.cx)
            slope_qdot = DynamicsFunctions.get(nlp.states_dot["qdot"], nlp.states_dot.scaled.cx)
            defects = vertcat(slope_q, slope_qdot) - vertcat(qdot, qddot)

        return DynamicsEvaluation(dxdt=dxdt, defects=defects)

    def dynamics_numerical(self, states, controls, motor_noise=0):
        """
        The dynamics from equation (22).
        """
        # to avoid dimension pb with solve_ivp
        if states.ndim == 2:
            states = states.reshape((-1,))

        q = states[: self.nb_q]
        qdot = states[self.nb_q :]
        u = controls
        qddot = -self.kapa * (q - u) - self.beta * qdot * sqrt(qdot[0] ** 2 + qdot[1] ** 2 + self.c**2) + motor_noise

        return vertcat(qdot, qddot)

    def extra_dynamics(self, time, states, controls, parameters, algebraic_states, numerical_timeseries, nlp):
        """
        The dynamics from equation (22).
        """
        q = DynamicsFunctions.get(nlp.states["q"], states)
        qdot = DynamicsFunctions.get(nlp.states["qdot"], states)
        u = DynamicsFunctions.get(nlp.controls["u"], controls)
        motor_noise = DynamicsFunctions.get(nlp.parameters["motor_noise"], parameters)

        qddot = -self.kapa * (q - u) - self.beta * qdot * sqrt(qdot[0] ** 2 + qdot[1] ** 2 + self.c**2) + motor_noise

        dxdt = vertcat(qdot, qddot)
        defects = None
        if isinstance(nlp.dynamics_type.ode_solver, OdeSolver.COLLOCATION):
            # Defects
            slope_q = DynamicsFunctions.get(nlp.states_dot["q"], nlp.states_dot.scaled.cx)
            slope_qdot = DynamicsFunctions.get(nlp.states_dot["qdot"], nlp.states_dot.scaled.cx)
            defects = vertcat(slope_q, slope_qdot) - vertcat(qdot, qddot)

        return DynamicsEvaluation(dxdt=dxdt, defects=defects)<|MERGE_RESOLUTION|>--- conflicted
+++ resolved
@@ -15,19 +15,11 @@
     AlgebraicStates,
     ConfigureVariables,
     SocpType,
-<<<<<<< HEAD
-    AbstractStateSpaceDynamics,
-)
-
-
-class MassPointModel(AbstractStateSpaceDynamics):
-=======
     StateDynamics,
 )
 
 
 class MassPointModel(StateDynamics):
->>>>>>> 57faf90d
     """
     This allows to generate the same model as in the paper.
     """
