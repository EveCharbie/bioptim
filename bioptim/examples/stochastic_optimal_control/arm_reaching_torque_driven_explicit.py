"""
This example is adapted from arm_reaching_muscle_driven.py to make it torque driven.
The states dynamics is implicit. which allows to minimize the uncertainty on the acceleration of joints.
The algebraic states dynamics is explicit.
"""

from typing import Any
import pickle
import numpy as np
import casadi as cas

from bioptim import (
    OptimalControlProgram,
    StochasticOptimalControlProgram,
    ObjectiveFcn,
    Solver,
    StochasticBiorbdModel,
    StochasticBioModel,
    ObjectiveList,
    NonLinearProgram,
    DynamicsEvaluation,
    DynamicsFunctions,
    ConfigureProblem,
    DynamicsList,
    BoundsList,
    InterpolationType,
    SocpType,
    PenaltyController,
    Node,
    ConstraintList,
    ConstraintFcn,
    MultinodeConstraintList,
    MultinodeObjectiveList,
    InitialGuessList,
    Axis,
    ControlType,
    PhaseDynamics,
)

from bioptim.examples.stochastic_optimal_control.arm_reaching_torque_driven_implicit import ExampleType
from bioptim.examples.stochastic_optimal_control.common import (
    dynamics_torque_driven_with_feedbacks,
    compute_torques_from_noise_and_feedback,
)


def stochastic_forward_dynamics(
    time: cas.MX | cas.SX,
    states: cas.MX | cas.SX,
    controls: cas.MX | cas.SX,
    parameters: cas.MX | cas.SX,
    algebraic_states: cas.MX | cas.SX,
    nlp: NonLinearProgram,
    with_noise: bool,
) -> DynamicsEvaluation:
    """
    The dynamic function of the states including feedback gains.

    Parameters
    ----------
    states: MX.sym
        The states
    controls: MX.sym
        The controls
    parameters: MX.sym
        The parameters
    algebraic_states: MX.sym
        The algebraic_states variables
    nlp: NonLinearProgram
        The current non-linear program
    with_noise: bool
        If noise should be added (including feedback gains)
    """

    qdot = DynamicsFunctions.get(nlp.states["qdot"], states)
    qddot = DynamicsFunctions.get(nlp.states["qddot"], states)
    qdddot = DynamicsFunctions.get(nlp.controls["qdddot"], controls)

    dqdot_constraint = dynamics_torque_driven_with_feedbacks(
<<<<<<< HEAD
        time, states, controls, parameters, stochastic_variables, nlp, with_noise=with_noise
=======
        states, controls, parameters, algebraic_states, nlp, with_noise=with_noise
>>>>>>> ef393c43
    )
    defects = cas.vertcat(dqdot_constraint - qddot)

    return DynamicsEvaluation(dxdt=cas.vertcat(qdot, dqdot_constraint, qdddot), defects=defects)


def configure_stochastic_optimal_control_problem(ocp: OptimalControlProgram, nlp: NonLinearProgram):
    """
    Configure the stochastic optimal control problem.
    """
    ConfigureProblem.configure_q(ocp, nlp, True, False, False)
    ConfigureProblem.configure_qdot(ocp, nlp, True, False, True)
    ConfigureProblem.configure_qddot(ocp, nlp, True, False, True)
    ConfigureProblem.configure_qdddot(ocp, nlp, False, True)
    ConfigureProblem.configure_tau(ocp, nlp, False, True)

    # Algebraic states variables
    ConfigureProblem.configure_stochastic_k(ocp, nlp, n_noised_controls=2, n_references=4)
    ConfigureProblem.configure_stochastic_ref(ocp, nlp, n_references=4)
    ConfigureProblem.configure_stochastic_m(ocp, nlp, n_noised_states=6)
    mat_p_init = cas.DM_eye(6) * np.array(
        [1e-4, 1e-4, 1e-7, 1e-7, 1e-6, 1e-6]
    )  # P, the noise on the acceleration should be chosen carefully (here arbitrary)
    ConfigureProblem.configure_stochastic_cov_explicit(ocp, nlp, n_noised_states=6, initial_matrix=mat_p_init)
    ConfigureProblem.configure_dynamics_function(
        ocp,
        nlp,
<<<<<<< HEAD
        dyn_func=lambda time, states, controls, parameters, stochastic_variables, nlp: nlp.dynamics_type.dynamic_function(
            time, states, controls, parameters, stochastic_variables, nlp, with_noise=False
=======
        dyn_func=lambda time, states, controls, parameters, algebraic_states, nlp: nlp.dynamics_type.dynamic_function(
            states, controls, parameters, algebraic_states, nlp, with_noise=False
>>>>>>> ef393c43
        ),
    )
    ConfigureProblem.configure_dynamics_function(
        ocp,
        nlp,
<<<<<<< HEAD
        dyn_func=lambda time, states, controls, parameters, stochastic_variables, nlp: nlp.dynamics_type.dynamic_function(
            time,
=======
        dyn_func=lambda time, states, controls, parameters, algebraic_states, nlp: nlp.dynamics_type.dynamic_function(
>>>>>>> ef393c43
            states,
            controls,
            parameters,
            algebraic_states,
            nlp,
            with_noise=True,
        ),
    )


def minimize_uncertainty(controllers: list[PenaltyController], key: str) -> cas.MX:
    """
    Minimize the uncertainty (covariance matrix) of the states "key".
    """
    dt = controllers[0].tf / controllers[0].ns
    out: Any = 0
    for i, ctrl in enumerate(controllers):
        cov_matrix = StochasticBioModel.reshape_to_matrix(ctrl.integrated_values["cov"].cx, ctrl.model.matrix_shape_cov)
        p_partial = cov_matrix[ctrl.states[key].index, ctrl.states[key].index]
        out += cas.trace(p_partial) * dt
    return out


def sensory_reference(
    time: cas.MX | cas.SX,
    states: cas.MX | cas.SX,
    controls: cas.MX | cas.SX,
    parameters: cas.MX | cas.SX,
    algebraic_states: cas.MX | cas.SX,
    nlp: NonLinearProgram,
):
    """
    This functions returns the sensory reference for the feedback gains.
    """
    q = states[nlp.states["q"].index]
    qdot = states[nlp.states["qdot"].index]
    hand_pos = nlp.model.markers(q)[2][:2]
    hand_vel = nlp.model.marker_velocities(q, qdot)[2][:2]
    hand_pos_velo = cas.vertcat(hand_pos, hand_vel)
    return hand_pos_velo


def get_cov_mat(nlp, node_index, use_sx):
    """
    Perform a trapezoidal integration to get the covariance matrix at the next node.
    It is computed as:
    P_k+1 = M_k(dg/dx @ P_k @ dg/dx + dg/dw @ sigma_w @ dg/dw) @ M_k

    Parameters
    ----------
    nlp: NonLinearProgram
        The current non-linear program.
    node_index: int
        The node index at hich we want to compute the covariance matrix.
    """

    nlp.states.node_index = 0
    nlp.controls.node_index = 0
    nlp.algebraic_states.node_index = 0
    nlp.integrated_values.node_index = 0

    dt = nlp.dt

    M_matrix = StochasticBioModel.reshape_to_matrix(nlp.algebraic_states["m"].cx, nlp.model.matrix_shape_m)

    CX_eye = cas.SX_eye if use_sx else cas.DM_eye
    sensory_noise = nlp.parameters["sensory_noise"].cx
    motor_noise = nlp.parameters["motor_noise"].cx
    sigma_w = cas.vertcat(sensory_noise, motor_noise) * CX_eye(cas.vertcat(sensory_noise, motor_noise).shape[0])
    cov_sym = cas.MX.sym("cov", nlp.integrated_values.cx.shape[0])
    cov_matrix = StochasticBioModel.reshape_to_matrix(cov_sym, nlp.model.matrix_shape_cov)

    dx = stochastic_forward_dynamics(
<<<<<<< HEAD
        nlp.time_cx,
        nlp.states.cx_start,
        nlp.controls.cx_start,
        nlp.parameters,
        nlp.stochastic_variables.cx_start,
        nlp,
        with_noise=True,
=======
        nlp.states.mx, nlp.controls.mx, nlp.parameters, nlp.algebraic_states.mx, nlp, with_noise=True
>>>>>>> ef393c43
    )
    dx.dxdt = cas.Function(
        "tp",
        [nlp.states.mx, nlp.controls.mx, nlp.parameters.mx, nlp.algebraic_states.mx],
        [dx.dxdt],
    )(nlp.states.cx, nlp.controls.cx, nlp.parameters.cx, nlp.algebraic_states.cx)

    ddx_dwm = cas.jacobian(dx.dxdt, cas.vertcat(sensory_noise, motor_noise))
    dg_dw = -ddx_dwm * dt
    ddx_dx = cas.jacobian(dx.dxdt, nlp.states.cx)
    dg_dx: Any = -(ddx_dx * dt / 2 + CX_eye(ddx_dx.shape[0]))

    p_next = M_matrix @ (dg_dx @ cov_matrix @ dg_dx.T + dg_dw @ sigma_w @ dg_dw.T) @ M_matrix.T
    func = cas.Function(
<<<<<<< HEAD
        "p_next",
        [
            nlp.time_cx,
            nlp.states.cx_start,
            nlp.controls.cx_start,
            nlp.parameters,
            nlp.stochastic_variables.cx_start,
            cov_sym,
            nlp.model.motor_noise_sym,
            nlp.model.sensory_noise_sym,
        ],
        [p_next],
=======
        "p_next", [dt, nlp.states.cx, nlp.controls.cx, nlp.parameters.cx, nlp.algebraic_states.cx, cov_sym], [p_next]
>>>>>>> ef393c43
    )

    nlp.states.node_index = node_index - 1
    nlp.controls.node_index = node_index - 1
    nlp.algebraic_states.node_index = node_index - 1
    nlp.integrated_values.node_index = node_index - 1

    parameters = nlp.parameters.cx
    parameters[nlp.parameters["sensory_noise"].index] = nlp.model.sensory_noise_magnitude
    parameters[nlp.parameters["motor_noise"].index] = nlp.model.motor_noise_magnitude

    func_eval = func(
<<<<<<< HEAD
        nlp.time_cx,
        nlp.states.cx_start,
        nlp.controls.cx_start,
        nlp.parameters,
        nlp.stochastic_variables.cx_start,
        nlp.integrated_values["cov"].cx_start,
        nlp.model.motor_noise_magnitude,
        nlp.model.sensory_noise_magnitude,
=======
        nlp.dt,
        nlp.states.cx,
        nlp.controls.cx,
        parameters,
        nlp.algebraic_states.cx,
        nlp.integrated_values["cov"].cx,
>>>>>>> ef393c43
    )
    p_vector = StochasticBioModel.reshape_to_vector(func_eval)
    return p_vector


def reach_target_consistently(controllers: list[PenaltyController]) -> cas.MX:
    """
    Constraint the hand to reach the target consistently.
    This is a multi-node constraint because the covariance matrix depends on all the precedent nodes, but it only
    applies at the END node.
    """

    q_sym = cas.MX.sym("q_sym", controllers[-1].states["q"].cx.shape[0])
    qdot_sym = cas.MX.sym("qdot_sym", controllers[-1].states["qdot"].cx.shape[0])
    cov_sym = cas.MX.sym("cov", controllers[-1].integrated_values.cx.shape[0])
    cov_matrix = StochasticBioModel.reshape_to_matrix(cov_sym, controllers[-1].model.matrix_shape_cov)

    hand_pos = controllers[0].model.markers(q_sym)[2][:2]
    hand_vel = controllers[0].model.marker_velocities(q_sym, qdot_sym)[2][:2]

    jac_marker_q = cas.jacobian(hand_pos, q_sym)
    jac_marker_qdot = cas.jacobian(hand_vel, cas.vertcat(q_sym, qdot_sym))

    cov_matrix_q = cov_matrix[:2, :2]
    cov_matrix_qdot = cov_matrix[:4, :4]

    pos_constraint = jac_marker_q @ cov_matrix_q @ jac_marker_q.T
    vel_constraint = jac_marker_qdot @ cov_matrix_qdot @ jac_marker_qdot.T

    out = cas.vertcat(pos_constraint[0, 0], pos_constraint[1, 1], vel_constraint[0, 0], vel_constraint[1, 1])

    fun = cas.Function("reach_target_consistently", [q_sym, qdot_sym, cov_sym], [out])
    val = fun(controllers[-1].states["q"].cx, controllers[-1].states["qdot"].cx, controllers[-1].integrated_values.cx)

    return val


def expected_feedback_effort(controllers: list[PenaltyController]) -> cas.MX:
    """
    This function computes the expected effort due to the motor command and feedback gains for a given sensory noise
    magnitude.
    It is computed as Jacobian(effort, states) @ cov @ Jacobian(effort, states) +
                        Jacobian(efforst, motor_noise) @ sigma_w @ Jacobian(efforst, motor_noise)

    Parameters
    ----------
    controllers : list[PenaltyController]
        List of controllers to be used to compute the expected effort.
    """

    dt = controllers[0].tf / controllers[0].ns
    sensory_noise_matrix = controllers[0].model.sensory_noise_magnitude * cas.MX_eye(4)

    # create the casadi function to be evaluated
    # Get the symbolic variables
    ref = controllers[0].algebraic_states["ref"].cx
    cov_sym = cas.MX.sym("cov", controllers[0].integrated_values.cx.shape[0])
    cov_matrix = StochasticBioModel.reshape_to_matrix(cov_sym, controllers[0].model.matrix_shape_cov)

    k = controllers[0].algebraic_states["k"].cx
    k_matrix = StochasticBioModel.reshape_to_matrix(k, controllers[0].model.matrix_shape_k)

    # Compute the expected effort
    trace_k_sensor_k = cas.trace(k_matrix @ sensory_noise_matrix @ k_matrix.T)
    estimated_ref = controllers[0].model.sensory_reference(
<<<<<<< HEAD
        controllers[0].time.cx,
        controllers[0].states.cx_start,
        controllers[0].controls.cx_start,
        controllers[0].parameters.cx_start,
        controllers[0].stochastic_variables.cx_start,
=======
        controllers[0].states.cx,
        controllers[0].controls.cx,
        controllers[0].parameters.cx,
        controllers[0].algebraic_states,
>>>>>>> ef393c43
        controllers[0].get_nlp,
    )
    e_fb = k_matrix @ ((estimated_ref - ref) + controllers[0].model.sensory_noise_magnitude)
    jac_e_fb_x = cas.jacobian(e_fb, controllers[0].states.cx)
    trace_jac_p_jack = cas.trace(jac_e_fb_x @ cov_matrix @ jac_e_fb_x.T)
    expected_effort_fb_mx = trace_jac_p_jack + trace_k_sensor_k
    func = cas.Function(
        "expected_effort_fb_mx",
        [controllers[0].states.cx, controllers[0].algebraic_states.cx, cov_sym],
        [expected_effort_fb_mx],
    )

    f_expected_effort_fb: Any = 0
    for i, ctrl in enumerate(controllers):
        P_vector = ctrl.integrated_values.cx
        out = func(ctrl.states.cx, ctrl.algebraic_states.cx, P_vector)
        f_expected_effort_fb += out * dt

    return f_expected_effort_fb


def prepare_socp(
    biorbd_model_path: str,
    final_time: float,
    n_shooting: int,
    hand_final_position: np.ndarray,
    motor_noise_magnitude: cas.DM,
    sensory_noise_magnitude: cas.DM,
    force_field_magnitude: float = 0,
    example_type=ExampleType.CIRCLE,
    use_sx: bool = False,
) -> StochasticOptimalControlProgram:
    """
    The initialization of an ocp
    Parameters
    ----------
    biorbd_model_path: str
        The path to the biorbd model
    final_time: float
        The time in second required to perform the task
    n_shooting: int
        The number of shooting points to define int the direct multiple shooting program
    hand_final_position: np.ndarray
        The final position of the end effector
    motor_noise_magnitude: cas.DM
        The magnitude of the motor noise
    sensory_noise_magnitude: cas.DM
        The magnitude of the sensory noise
    force_field_magnitude: float
        The magnitude of the force field
    example_type: ExampleType
        The type of problem to solve (ExampleType.CIRCLE or ExampleType.BAR)

    Returns
    -------
    The OptimalControlProgram ready to be solved
    """

    bio_model = StochasticBiorbdModel(
        biorbd_model_path,
        n_references=4,
        n_feedbacks=4,
        n_noised_states=6,
        n_noised_controls=2,
        sensory_noise_magnitude=sensory_noise_magnitude,
        motor_noise_magnitude=motor_noise_magnitude,
        friction_coefficients=np.array([[0.05, 0.025], [0.025, 0.05]]),
        sensory_reference=sensory_reference,
        compute_torques_from_noise_and_feedback=compute_torques_from_noise_and_feedback,
    )
    bio_model.force_field_magnitude = force_field_magnitude

    n_tau = bio_model.nb_tau
    n_q = bio_model.nb_q
    n_qdot = bio_model.nb_qdot
    n_states = n_q * 3
    n_controls = n_q * 2

    shoulder_pos_initial = 0.349065850398866
    shoulder_pos_final = 0.959931088596881
    elbow_pos_initial = 2.245867726451909  # Optimized in Tom's version
    elbow_pos_final = 1.159394851847144  # Optimized in Tom's version

    # Add objective functions
    objective_functions = ObjectiveList()
    objective_functions.add(
        ObjectiveFcn.Lagrange.MINIMIZE_CONTROL, node=Node.ALL, key="tau", weight=1e3 / 2, quadratic=True
    )

    multinode_objectives = MultinodeObjectiveList()
    multinode_objectives.add(
        minimize_uncertainty,
        nodes_phase=[0 for _ in range(n_shooting + 1)],
        nodes=[i for i in range(n_shooting + 1)],
        key="qddot",
        weight=1e3 / 2,
        quadratic=False,
    )
    multinode_objectives.add(
        expected_feedback_effort,
        nodes_phase=[0 for _ in range(n_shooting + 1)],
        nodes=[i for i in range(n_shooting + 1)],
        weight=1e3 / 2,
        quadratic=False,
    )

    # Constraints
    constraints = ConstraintList()
    constraints.add(
        ConstraintFcn.TRACK_STATE, key="q", node=Node.START, target=np.array([shoulder_pos_initial, elbow_pos_initial])
    )
    constraints.add(ConstraintFcn.TRACK_STATE, key="qdot", node=Node.START, target=np.array([0, 0]))
    constraints.add(ConstraintFcn.TRACK_STATE, key="qddot", node=Node.START, target=np.array([0, 0]))
    constraints.add(
        ConstraintFcn.TRACK_MARKERS, node=Node.END, target=hand_final_position, marker_index=2, axes=[Axis.X, Axis.Y]
    )
    constraints.add(ConstraintFcn.TRACK_STATE, key="qdot", node=Node.END, target=np.array([0, 0]))
    constraints.add(ConstraintFcn.TRACK_STATE, key="qddot", node=Node.END, target=np.array([0, 0]))
    constraints.add(
        ConstraintFcn.TRACK_STATE, key="q", node=Node.ALL, min_bound=0, max_bound=180
    )  # This is a bug, it should be in radians

    if example_type == ExampleType.BAR:
        max_bounds_lateral_variation = cas.inf
    elif example_type == ExampleType.CIRCLE:
        max_bounds_lateral_variation = 0.004
    else:
        raise NotImplementedError("Wrong problem type")

    multinode_constraints = MultinodeConstraintList()
    multinode_constraints.add(
        reach_target_consistently,
        nodes_phase=[0 for _ in range(n_shooting + 1)],
        nodes=[i for i in range(n_shooting + 1)],
        min_bound=np.array([-cas.inf, -cas.inf, -cas.inf, -cas.inf]),
        max_bound=np.array([max_bounds_lateral_variation**2, 0.004**2, 0.05**2, 0.05**2]),
    )

    # Dynamics
    dynamics = DynamicsList()
    dynamics.add(
        configure_stochastic_optimal_control_problem,
        dynamic_function=stochastic_forward_dynamics,
        expand_dynamics=False,
        phase_dynamics=PhaseDynamics.ONE_PER_NODE,
    )

    states_min = np.ones((n_states, n_shooting + 1)) * -cas.inf
    states_max = np.ones((n_states, n_shooting + 1)) * cas.inf

    x_bounds = BoundsList()
    x_bounds.add(
        "q", min_bound=states_min[:n_q, :], max_bound=states_max[:n_q, :], interpolation=InterpolationType.EACH_FRAME
    )
    x_bounds.add(
        "qdot",
        min_bound=states_min[n_q : n_q + n_qdot, :],
        max_bound=states_max[n_q : n_q + n_qdot, :],
        interpolation=InterpolationType.EACH_FRAME,
    )
    x_bounds.add(
        "qddot",
        min_bound=states_min[n_q + n_qdot : n_q + n_qdot * 2, :],
        max_bound=states_max[n_q + n_qdot : n_q + n_qdot * 2, :],
        interpolation=InterpolationType.EACH_FRAME,
    )

    controls_min = np.ones((n_controls, 3)) * -cas.inf
    controls_max = np.ones((n_controls, 3)) * cas.inf

    u_bounds = BoundsList()
    u_bounds.add("qdddot", min_bound=controls_min[:n_q, :], max_bound=controls_max[:n_q, :])
    u_bounds.add("tau", min_bound=controls_min[n_q:, :], max_bound=controls_max[n_q:, :])

    # Initial guesses
    states_init = np.zeros((n_states, n_shooting + 1))
    states_init[0, :] = np.linspace(shoulder_pos_initial, shoulder_pos_final, n_shooting + 1)
    states_init[1, :] = np.linspace(elbow_pos_initial, elbow_pos_final, n_shooting + 1)
    states_init[n_states:, :] = 0.01

    x_init = InitialGuessList()
    x_init.add("q", initial_guess=states_init[:n_q, :], interpolation=InterpolationType.EACH_FRAME)
    x_init.add("qdot", initial_guess=states_init[n_q : n_q + n_qdot, :], interpolation=InterpolationType.EACH_FRAME)
    x_init.add(
        "qddot",
        initial_guess=states_init[n_q + n_qdot : n_q + n_qdot * 2, :],
        interpolation=InterpolationType.EACH_FRAME,
    )

    controls_init = np.ones((n_controls, n_shooting + 1)) * 0.01

    u_init = InitialGuessList()
    u_init.add("qdddot", initial_guess=controls_init[:n_q, :], interpolation=InterpolationType.EACH_FRAME)
    u_init.add("tau", initial_guess=controls_init[n_q:, :], interpolation=InterpolationType.EACH_FRAME)

    a_init = InitialGuessList()
    a_bounds = BoundsList()
    n_algebraic_states = n_tau * (n_q + n_qdot) + n_q + n_qdot + n_states * n_states  # K(2x4) + ref(4x1) + M(6x6)
    algebraic_states_init = np.zeros((n_algebraic_states, n_shooting + 1))
    algebraic_states_min = np.ones((n_algebraic_states, 3)) * -cas.inf
    algebraic_states_max = np.ones((n_algebraic_states, 3)) * cas.inf
    curent_index = 0
    algebraic_states_init[: n_tau * (n_q + n_qdot), :] = 0.01  # K
    a_init.add(
        "k",
        initial_guess=algebraic_states_init[: n_tau * (n_q + n_qdot), :],
        interpolation=InterpolationType.EACH_FRAME,
    )
    a_bounds.add(
        "k",
        min_bound=algebraic_states_min[: n_tau * (n_q + n_qdot), :],
        max_bound=algebraic_states_max[: n_tau * (n_q + n_qdot), :],
    )
    curent_index += n_tau * (n_q + n_qdot)
    algebraic_states_init[curent_index : curent_index + n_q + n_qdot, :] = 0.01  # ref
    a_init.add(
        "ref",
        initial_guess=algebraic_states_init[curent_index : curent_index + n_q + n_qdot, :],
        interpolation=InterpolationType.EACH_FRAME,
    )
    a_bounds.add(
        "ref",
        min_bound=algebraic_states_min[curent_index : curent_index + n_q + n_qdot, :],
        max_bound=algebraic_states_max[curent_index : curent_index + n_q + n_qdot, :],
    )
    curent_index += n_q + n_qdot
    algebraic_states_init[curent_index : curent_index + n_states * n_states, :] = 0.01  # M
    a_init.add(
        "m",
        initial_guess=algebraic_states_init[curent_index : curent_index + n_states * n_states, :],
        interpolation=InterpolationType.EACH_FRAME,
    )
    a_bounds.add(
        "m",
        min_bound=algebraic_states_min[curent_index : curent_index + n_states * n_states, :],
        max_bound=algebraic_states_max[curent_index : curent_index + n_states * n_states, :],
    )

    integrated_value_functions = {"cov": lambda nlp, node_index: get_cov_mat(nlp, node_index, use_sx)}

    return StochasticOptimalControlProgram(
        bio_model,
        dynamics,
        n_shooting,
        final_time,
        x_init=x_init,
        u_init=u_init,
        a_init=a_init,
        x_bounds=x_bounds,
        u_bounds=u_bounds,
        a_bounds=a_bounds,
        objective_functions=objective_functions,
        multinode_objectives=multinode_objectives,
        constraints=constraints,
        multinode_constraints=multinode_constraints,
        control_type=ControlType.CONSTANT_WITH_LAST_NODE,
        n_threads=1,
        problem_type=SocpType.TRAPEZOIDAL_EXPLICIT(),
        integrated_value_functions=integrated_value_functions,
        use_sx=use_sx,
    )


def main():
    # --- Options --- #
    use_sx = False
    vizualize_sol_flag = True

    biorbd_model_path = "models/LeuvenArmModel.bioMod"

    hand_final_position = np.array([9.359873986980460e-12, 0.527332023564034])  # Directly from Tom's version

    # --- Prepare the ocp --- #
    dt = 0.01
    final_time = 0.8
    n_shooting = int(final_time / dt)

    # --- Noise constants --- #
    motor_noise_std = 0.05
    wPq_std = 3e-4
    wPqdot_std = 0.0024

    motor_noise_magnitude = cas.DM(np.array([motor_noise_std**2 / dt, motor_noise_std**2 / dt]))
    wPq_magnitude = cas.DM(np.array([wPq_std**2 / dt, wPq_std**2 / dt]))
    wPqdot_magnitude = cas.DM(np.array([wPqdot_std**2 / dt, wPqdot_std**2 / dt]))
    sensory_noise_magnitude = cas.vertcat(wPq_magnitude, wPqdot_magnitude)

    # Solver parameters
    solver = Solver.IPOPT(show_online_optim=False)
    solver.set_linear_solver("mumps")
    solver.set_tol(1e-3)
    solver.set_dual_inf_tol(3e-4)
    solver.set_constr_viol_tol(1e-7)
    solver.set_maximum_iterations(10000)
    solver.set_hessian_approximation("limited-memory")
    solver.set_bound_frac(1e-8)
    solver.set_bound_push(1e-8)
    solver.set_nlp_scaling_method("none")

    example_type = ExampleType.CIRCLE
    force_field_magnitude = 0
    socp = prepare_socp(
        biorbd_model_path=biorbd_model_path,
        final_time=final_time,
        n_shooting=n_shooting,
        hand_final_position=hand_final_position,
        motor_noise_magnitude=motor_noise_magnitude,
        sensory_noise_magnitude=sensory_noise_magnitude,
        example_type=example_type,
        force_field_magnitude=force_field_magnitude,
        use_sx=use_sx,
    )

    sol_socp = socp.solve(solver)
    # sol_socp.graphs()

    q_sol = sol_socp.states["q"]
    qdot_sol = sol_socp.states["qdot"]
    qddot_sol = sol_socp.states["qddot"]
    qdddot_sol = sol_socp.controls["qdddot"]
    tau_sol = sol_socp.controls["tau"]
    k_sol = sol_socp.algebraic_states["k"]
    ref_sol = sol_socp.algebraic_states["ref"]
    m_sol = sol_socp.algebraic_states["m"]
    cov_sol_vect = sol_socp.integrated_values["cov"]
    cov_sol = np.zeros((6, 6, n_shooting))
    for i in range(n_shooting):
        for j in range(6):
            for k in range(6):
                cov_sol[j, k, i] = cov_sol_vect[j * 6 + k, i]
    algebraic_states_sol = np.vstack((k_sol, ref_sol, m_sol))
    data = {
        "q_sol": q_sol,
        "qdot_sol": qdot_sol,
        "qddot_sol": qddot_sol,
        "qdddot_sol": qdddot_sol,
        "tau_sol": tau_sol,
        "k_sol": k_sol,
        "ref_sol": ref_sol,
        "m_sol": m_sol,
        "cov_sol": cov_sol,
        "algebraic_states_sol": algebraic_states_sol,
    }

    # --- Save the results --- #
    with open(f"leuvenarm_torque_driven_socp_{example_type}_forcefield{force_field_magnitude}.pkl", "wb") as file:
        pickle.dump(data, file)

    # --- Visualize the results --- #
    if vizualize_sol_flag:
        import bioviz

        b = bioviz.Viz(model_path=biorbd_model_path)
        b.load_movement(q_sol)
        b.exec()


if __name__ == "__main__":
    main()<|MERGE_RESOLUTION|>--- conflicted
+++ resolved
@@ -77,11 +77,7 @@
     qdddot = DynamicsFunctions.get(nlp.controls["qdddot"], controls)
 
     dqdot_constraint = dynamics_torque_driven_with_feedbacks(
-<<<<<<< HEAD
-        time, states, controls, parameters, stochastic_variables, nlp, with_noise=with_noise
-=======
-        states, controls, parameters, algebraic_states, nlp, with_noise=with_noise
->>>>>>> ef393c43
+        time, states, controls, parameters, algebraic_states, nlp, with_noise=with_noise
     )
     defects = cas.vertcat(dqdot_constraint - qddot)
 
@@ -109,24 +105,15 @@
     ConfigureProblem.configure_dynamics_function(
         ocp,
         nlp,
-<<<<<<< HEAD
-        dyn_func=lambda time, states, controls, parameters, stochastic_variables, nlp: nlp.dynamics_type.dynamic_function(
-            time, states, controls, parameters, stochastic_variables, nlp, with_noise=False
-=======
         dyn_func=lambda time, states, controls, parameters, algebraic_states, nlp: nlp.dynamics_type.dynamic_function(
-            states, controls, parameters, algebraic_states, nlp, with_noise=False
->>>>>>> ef393c43
+            time, states, controls, parameters, algebraic_states, nlp, with_noise=False
         ),
     )
     ConfigureProblem.configure_dynamics_function(
         ocp,
         nlp,
-<<<<<<< HEAD
-        dyn_func=lambda time, states, controls, parameters, stochastic_variables, nlp: nlp.dynamics_type.dynamic_function(
+        dyn_func=lambda time, states, controls, parameters, algebraic_states, nlp: nlp.dynamics_type.dynamic_function(
             time,
-=======
-        dyn_func=lambda time, states, controls, parameters, algebraic_states, nlp: nlp.dynamics_type.dynamic_function(
->>>>>>> ef393c43
             states,
             controls,
             parameters,
@@ -200,17 +187,7 @@
     cov_matrix = StochasticBioModel.reshape_to_matrix(cov_sym, nlp.model.matrix_shape_cov)
 
     dx = stochastic_forward_dynamics(
-<<<<<<< HEAD
-        nlp.time_cx,
-        nlp.states.cx_start,
-        nlp.controls.cx_start,
-        nlp.parameters,
-        nlp.stochastic_variables.cx_start,
-        nlp,
-        with_noise=True,
-=======
-        nlp.states.mx, nlp.controls.mx, nlp.parameters, nlp.algebraic_states.mx, nlp, with_noise=True
->>>>>>> ef393c43
+        nlp.time_cx, nlp.states.mx, nlp.controls.mx, nlp.parameters.mx, nlp.algebraic_states.mx, nlp, with_noise=True
     )
     dx.dxdt = cas.Function(
         "tp",
@@ -225,22 +202,7 @@
 
     p_next = M_matrix @ (dg_dx @ cov_matrix @ dg_dx.T + dg_dw @ sigma_w @ dg_dw.T) @ M_matrix.T
     func = cas.Function(
-<<<<<<< HEAD
-        "p_next",
-        [
-            nlp.time_cx,
-            nlp.states.cx_start,
-            nlp.controls.cx_start,
-            nlp.parameters,
-            nlp.stochastic_variables.cx_start,
-            cov_sym,
-            nlp.model.motor_noise_sym,
-            nlp.model.sensory_noise_sym,
-        ],
-        [p_next],
-=======
         "p_next", [dt, nlp.states.cx, nlp.controls.cx, nlp.parameters.cx, nlp.algebraic_states.cx, cov_sym], [p_next]
->>>>>>> ef393c43
     )
 
     nlp.states.node_index = node_index - 1
@@ -253,23 +215,12 @@
     parameters[nlp.parameters["motor_noise"].index] = nlp.model.motor_noise_magnitude
 
     func_eval = func(
-<<<<<<< HEAD
-        nlp.time_cx,
-        nlp.states.cx_start,
-        nlp.controls.cx_start,
-        nlp.parameters,
-        nlp.stochastic_variables.cx_start,
-        nlp.integrated_values["cov"].cx_start,
-        nlp.model.motor_noise_magnitude,
-        nlp.model.sensory_noise_magnitude,
-=======
         nlp.dt,
         nlp.states.cx,
         nlp.controls.cx,
         parameters,
         nlp.algebraic_states.cx,
         nlp.integrated_values["cov"].cx,
->>>>>>> ef393c43
     )
     p_vector = StochasticBioModel.reshape_to_vector(func_eval)
     return p_vector
@@ -335,18 +286,11 @@
     # Compute the expected effort
     trace_k_sensor_k = cas.trace(k_matrix @ sensory_noise_matrix @ k_matrix.T)
     estimated_ref = controllers[0].model.sensory_reference(
-<<<<<<< HEAD
         controllers[0].time.cx,
-        controllers[0].states.cx_start,
-        controllers[0].controls.cx_start,
-        controllers[0].parameters.cx_start,
-        controllers[0].stochastic_variables.cx_start,
-=======
         controllers[0].states.cx,
         controllers[0].controls.cx,
         controllers[0].parameters.cx,
         controllers[0].algebraic_states,
->>>>>>> ef393c43
         controllers[0].get_nlp,
     )
     e_fb = k_matrix @ ((estimated_ref - ref) + controllers[0].model.sensory_noise_magnitude)
