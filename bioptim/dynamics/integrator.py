from casadi import Function, vertcat, horzcat, collocation_points, tangent, rootfinder, MX, SX
import numpy as np

from ..misc.enums import ControlType, DefectType
from ..interfaces.biomodel import BioModel


class Integrator:
    """
    Abstract class for CasADi-based integrator

    Attributes
    ----------
    model: BioModel
        The biorbd model to integrate
    t_span = tuple[float, float]
        The initial and final time
    idx: int
        The index of the degrees of freedom to integrate
    cx: MX | SX
        The CasADi type the integration should be built from
    x_sym: MX | SX
        The state variables
    u_sym: MX | SX
        The control variables
    param_sym: MX | SX
        The parameters variables
    param_scaling: MX | SX
        The parameters variables scaling factor
    s_sym: MX | SX
        The stochastic variables
    fun: Callable
        The dynamic function which provides the derivative of the states
    implicit_fun: Callable
        The implicit dynamic function which provides the defects of the dynamics
    control_type: ControlType
        The type of the controls
    step_time: float
        The time of the full integration
    h: float
        The time of the integration step
    function = casadi.Function
        The CasADi graph of the integration

    Methods
    -------
    __call__(self, *args, **kwargs)
        Interface to self.function
    map(self, *args, **kwargs) -> Function
        Get the multithreaded CasADi graph of the integration
    get_u(self, u: np.ndarray, dt_norm: float) -> np.ndarray
        Get the control at a given time
<<<<<<< HEAD
    dxdt(self, h: float, states: MX | SX, controls: MX | SX, params: MX | SX, time: MX | SX) -> tuple[SX, list[SX]]
=======
    dxdt(self, h: float, states: MX | SX, controls: MX | SX, params: MX | SX, stochastic_variables: MX | SX) -> tuple[SX, list[SX]]
>>>>>>> b41eaa90
        The dynamics of the system
    _finish_init(self)
        Prepare the CasADi function from dxdt
    """

    # Todo change ode and ode_opt into class
    def __init__(self, ode: dict, ode_opt: dict):
        """
        Parameters
        ----------
        ode: dict
            The ode description
        ode_opt: dict
            The ode options
        """

        self.model = ode_opt["model"]
        self.t_span = ode_opt["t0"], ode_opt["tf"]
        self.idx = ode_opt["idx"]
        self.cx = ode_opt["cx"]
        self.x_sym = ode["x_scaled"]
        self.u_sym = [] if ode_opt["control_type"] is ControlType.NONE else ode["p_scaled"]
        self.param_sym = ode_opt["param"].cx
        self.param_scaling = ode_opt["param"].scaling
        self.s_sym = ode["stochastic_variables"]
        self.stochastic_variables_sym = ode["stochastic_variables"]
        self.fun = ode["ode"]
        self.implicit_fun = ode["implicit_ode"]
        self.defects_type = ode_opt["defects_type"]
        self.control_type = ode_opt["control_type"]
        self.step_time = self.t_span[1] - self.t_span[0]
        self.h = self.step_time
        self.t = ode["time"]
        self.function = None

    def __call__(self, *args, **kwargs):
        """
        Interface to self.function
        """

        return self.function(*args, **kwargs)

    def map(self, *args, **kwargs) -> Function:
        """
        Get the multithreaded CasADi graph of the integration

        Returns
        -------
        The multithreaded CasADi graph of the integration
        """
        return self.function.map(*args, **kwargs)

    def get_u(self, u: np.ndarray, dt_norm: float) -> np.ndarray:
        """
        Get the control at a given time

        Parameters
        ----------
        u: np.ndarray
            The control matrix
        dt_norm: float
            The time a which control should be computed

        Returns
        -------
        The control at a given time
        """

        if self.control_type == ControlType.CONSTANT:
            return u
        elif self.control_type == ControlType.LINEAR_CONTINUOUS:
            return u[:, 0] + (u[:, 1] - u[:, 0]) * dt_norm
        elif self.control_type == ControlType.NONE:
            return np.ndarray((0,))
        else:
            raise RuntimeError(f"{self.control_type} ControlType not implemented yet")

    def dxdt(
        self,
        h: float,
        states: MX | SX,
        controls: MX | SX,
        params: MX | SX,
        param_scaling,
        stochastic_variables: MX | SX,
    ) -> tuple:
        """
        The dynamics of the system

        Parameters
        ----------
        h: float
            The time step
        states: MX | SX
            The states of the system
        controls: MX | SX
            The controls of the system
        params: MX | SX
            The parameters of the system
        param_scaling
            The parameters scaling factor
        stochastic_variables: MX | SX
            The stochastic variables of the system

        Returns
        -------
        The derivative of the states
        """

        raise RuntimeError("Integrator is abstract, please specify a proper one")

    def _finish_init(self):
        """
        Prepare the CasADi function from dxdt
        """

        self.function = Function(
            "integrator",
            [self.x_sym, self.u_sym, self.param_sym, self.stochastic_variables_sym],
            self.dxdt(
                self.h, self.x_sym, self.u_sym, self.param_sym, self.param_scaling, self.stochastic_variables_sym
            ),
            ["x0", "p", "params", "s"],
            ["xf", "xall"],
        )


class RK(Integrator):
    """
    Abstract class for Runge-Kutta integrators

    Attributes
    ----------
    n_step: int
        Number of finite element during the integration
    h_norm: float
        Normalized time step
    h: float
        Length of steps

    Methods
    -------
    next_x(self, h: float, t: float, x_prev: MX | SX, u: MX | SX, p: MX | SX, s: MX | SX)
        Compute the next integrated state (abstract)
    dxdt(self, h: float, states: MX | SX, controls: MX | SX, params: MX | SX, stochastic_variables: MX | SX) -> tuple[SX, list[SX]]
        The dynamics of the system
    """

    def __init__(self, ode: dict, ode_opt: dict):
        """
        Parameters
        ----------
        ode: dict
            The ode description
        ode_opt: dict
            The ode options
        """

        super(RK, self).__init__(ode, ode_opt)
        self.n_step = ode_opt["number_of_finite_elements"]
        self.h_norm = 1 / self.n_step
        self.h = self.step_time * self.h_norm

<<<<<<< HEAD
    def next_x(self, h: float, t: float | MX | SX, x_prev: MX | SX, u: MX | SX, p: MX | SX):
=======
    def next_x(self, h: float, t: float, x_prev: MX | SX, u: MX | SX, p: MX | SX, s: MX | SX) -> MX | SX:
>>>>>>> b41eaa90
        """
        Compute the next integrated state (abstract)

        Parameters
        ----------
        h: float
            The time step
        t: float
            The initial time of the integration
        x_prev: MX | SX
            The current state of the system
        u: MX | SX
            The control of the system
        p: MX | SX
            The parameters of the system
        s: MX | SX
            The stochastic variables of the system

        Returns
        -------
        The next integrate states
        """

        raise RuntimeError("RK is abstract, please select a specific RK")

    def dxdt(
        self,
        h: float,
        states: MX | SX,
        controls: MX | SX,
        params: MX | SX,
        param_scaling,
        stochastic_variables: MX | SX,
    ) -> tuple:
        """
        The dynamics of the system

        Parameters
        ----------
        h: float
            The time step
        states: MX | SX
            The states of the system
        controls: MX | SX
            The controls of the system
        params: MX | SX
            The parameters of the system
        param_scaling
            The parameters scaling factor
        stochastic_variables: MX | SX
            The stochastic variables of the system

        Returns
        -------
        The derivative of the states
        """

        u = controls
        x = self.cx(states.shape[0], self.n_step + 1)
        p = params * param_scaling
        x[:, 0] = states
        s = stochastic_variables

        for i in range(1, self.n_step + 1):
<<<<<<< HEAD
            t_norm_init = self.t if 't' in self.fun.name_in() else (i - 1) / self.n_step
            x[:, i] = self.next_x(h, t_norm_init, x[:, i - 1], u, p)
=======
            t_norm_init = (i - 1) / self.n_step
            x[:, i] = self.next_x(h, t_norm_init, x[:, i - 1], u, p, s)

>>>>>>> b41eaa90
            if self.model.nb_quaternions > 0:
                x[:, i] = self.model.normalize_state_quaternions(x[:, i])

        return x[:, -1], x


class RK1(RK):
    """
    Numerical integration using first order Runge-Kutta 1 Method (Forward Euler Method).

    Methods
    -------
    next_x(self, h: float, t: float, x_prev: MX | SX, u: MX | SX, p: MX | SX, s: MX | SX)
        Compute the next integrated state (abstract)
    """

    def __init__(self, ode: dict, ode_opt: dict):
        """
        Parameters
        ----------
        ode: dict
            The ode description
        ode_opt: dict
            The ode options
        """

        super(RK1, self).__init__(ode, ode_opt)
        self._finish_init()

    def next_x(self, h: float, t: float, x_prev: MX | SX, u: MX | SX, p: MX | SX, s: MX | SX) -> MX | SX:
        """
        Compute the next integrated state

        Parameters
        ----------
        h: float
            The time step
        t: float
            The initial time of the integration
        x_prev: MX | SX
            The current state of the system
        u: MX | SX
            The control of the system
        p: MX | SX
            The parameters of the system
        s: MX | SX
            The stochastic variables of the system

        Returns
        -------
        The next integrate states
        """

        return x_prev + h * self.fun(x_prev, self.get_u(u, t), p, s)[:, self.idx]


class RK2(RK):
    """
    Numerical integration using second order Runge-Kutta Method (Midpoint Method).

    Methods
    -------
    next_x(self, h: float, t: float, x_prev: MX | SX, u: MX | SX, p: MX | SX, s: MX | SX)
        Compute the next integrated state (abstract)
    """

    def __init__(self, ode: dict, ode_opt: dict):
        """
        Parameters
        ----------
        ode: dict
            The ode description
        ode_opt: dict
            The ode options
        """

        super(RK2, self).__init__(ode, ode_opt)
        self._finish_init()

    def next_x(self, h: float, t: float, x_prev: MX | SX, u: MX | SX, p: MX | SX, s: MX | SX):
        """
        Compute the next integrated state

        Parameters
        ----------
        h: float
            The time step
        t: float
            The initial time of the integration
        x_prev: MX | SX
            The current state of the system
        u: MX | SX
            The control of the system
        p: MX | SX
            The parameters of the system
        s: MX | SX
            The stochastic variables of the system

        Returns
        -------
        The next integrate states
        """
        k1 = self.fun(x_prev, self.get_u(u, t), p, s)[:, self.idx]
        return x_prev + h * self.fun(x_prev + h / 2 * k1, self.get_u(u, t + self.h_norm / 2), p, s)[:, self.idx]


class RK4(RK):
    """
    Numerical integration using fourth order Runge-Kutta method.

    Methods
    -------
    next_x(self, h: float, t: float, x_prev: MX | SX, u: MX | SX, p: MX | SX, s: MX | SX)
        Compute the next integrated state (abstract)
    """

    def __init__(self, ode: dict, ode_opt: dict):
        """
        Parameters
        ----------
        ode: dict
            The ode description
        ode_opt: dict
            The ode options
        """

        super(RK4, self).__init__(ode, ode_opt)
        self._finish_init()

    def next_x(self, h: float, t: float, x_prev: MX | SX, u: MX | SX, p: MX | SX, s: MX | SX):
        """
        Compute the next integrated state

        Parameters
        ----------
        h: float
            The time step
        t: float
            The initial time of the integration
        x_prev: MX | SX
            The current state of the system
        u: MX | SX
            The control of the system
        p: MX | SX
            The parameters of the system
        s: MX | SX
            The stochastic variables of the system

        Returns
        -------
        The next integrate states
        """

<<<<<<< HEAD
        k1 = self.fun(x_prev, self.get_u(u, t), p, t)[:, self.idx] if 't' in self.fun.name_in() else self.fun(x_prev, self.get_u(u, t), p)[:, self.idx]
        k2 = self.fun(x_prev + h / 2 * k1, self.get_u(u, t + self.h_norm / 2), p, t + self.h_norm / 2)[:,self.idx] if 't' in self.fun.name_in() else self.fun(x_prev + h / 2 * k1,self.get_u(u, t + self.h_norm / 2), p)[:,self.idx]
        k3 = self.fun(x_prev + h / 2 * k2, self.get_u(u, t + self.h_norm / 2), p, t + self.h_norm / 2)[:,self.idx] if 't' in self.fun.name_in() else self.fun(x_prev + h / 2 * k2,self.get_u(u, t + self.h_norm / 2), p)[:,self.idx]
        k4 = self.fun(x_prev + h * k3, self.get_u(u, t + self.h_norm), p, t + self.h_norm)[:,self.idx] if 't' in self.fun.name_in() else self.fun(x_prev + h * k3, self.get_u(u, t + self.h_norm), p)[:, self.idx]

=======
        k1 = self.fun(x_prev, self.get_u(u, t), p, s)[:, self.idx]
        k2 = self.fun(x_prev + h / 2 * k1, self.get_u(u, t + self.h_norm / 2), p, s)[:, self.idx]
        k3 = self.fun(x_prev + h / 2 * k2, self.get_u(u, t + self.h_norm / 2), p, s)[:, self.idx]
        k4 = self.fun(x_prev + h * k3, self.get_u(u, t + self.h_norm), p, s)[:, self.idx]
>>>>>>> b41eaa90
        return x_prev + h / 6 * (k1 + 2 * k2 + 2 * k3 + k4)


class RK8(RK4):
    """
    Numerical integration using eighth order Runge-Kutta method.

    Methods
    -------
    next_x(self, h: float, t: float, x_prev: MX | SX, u: MX | SX, p: MX | SX, s: MX | SX)
        Compute the next integrated state (abstract)
    """

    def __init__(self, ode: dict, ode_opt: dict):
        """
        Parameters
        ----------
        ode: dict
            The ode description
        ode_opt: dict
            The ode options
        """

        super(RK8, self).__init__(ode, ode_opt)
        self._finish_init()

    def next_x(self, h: float, t: float, x_prev: MX | SX, u: MX | SX, p: MX | SX, s: MX | SX):
        """
        Compute the next integrated state

        Parameters
        ----------
        h: float
            The time step
        t: float
            The initial time of the integration
        x_prev: MX | SX
            The current state of the system
        u: MX | SX
            The control of the system
        p: MX | SX
            The parameters of the system
        s: MX | SX
            The stochastic variables of the system

        Returns
        -------
        The next integrate states
        """

        k1 = self.fun(x_prev, self.get_u(u, t), p, s)[:, self.idx]
        k2 = self.fun(x_prev + (h * 4 / 27) * k1, self.get_u(u, t + self.h_norm * (4 / 27)), p, s)[:, self.idx]
        k3 = self.fun(x_prev + (h / 18) * (k1 + 3 * k2), self.get_u(u, t + self.h_norm * (2 / 9)), p, s)[:, self.idx]
        k4 = self.fun(x_prev + (h / 12) * (k1 + 3 * k3), self.get_u(u, t + self.h_norm * (1 / 3)), p, s)[:, self.idx]
        k5 = self.fun(x_prev + (h / 8) * (k1 + 3 * k4), self.get_u(u, t + self.h_norm * (1 / 2)), p, s)[:, self.idx]
        k6 = self.fun(
            x_prev + (h / 54) * (13 * k1 - 27 * k3 + 42 * k4 + 8 * k5), self.get_u(u, t + self.h_norm * (2 / 3)), p, s
        )[:, self.idx]
        k7 = self.fun(
            x_prev + (h / 4320) * (389 * k1 - 54 * k3 + 966 * k4 - 824 * k5 + 243 * k6),
            self.get_u(u, t + self.h_norm * (1 / 6)),
            p,
            s,
        )[:, self.idx]
        k8 = self.fun(
            x_prev + (h / 20) * (-234 * k1 + 81 * k3 - 1164 * k4 + 656 * k5 - 122 * k6 + 800 * k7),
            self.get_u(u, t + self.h_norm),
            p,
            s,
        )[:, self.idx]
        k9 = self.fun(
            x_prev + (h / 288) * (-127 * k1 + 18 * k3 - 678 * k4 + 456 * k5 - 9 * k6 + 576 * k7 + 4 * k8),
            self.get_u(u, t + self.h_norm * (5 / 6)),
            p,
            s,
        )[:, self.idx]
        k10 = self.fun(
            x_prev
            + (h / 820) * (1481 * k1 - 81 * k3 + 7104 * k4 - 3376 * k5 + 72 * k6 - 5040 * k7 - 60 * k8 + 720 * k9),
            self.get_u(u, t + self.h_norm),
            p,
            s,
        )[:, self.idx]

        return x_prev + h / 840 * (41 * k1 + 27 * k4 + 272 * k5 + 27 * k6 + 216 * k7 + 216 * k9 + 41 * k10)


class COLLOCATION(Integrator):
    """
    Numerical integration using implicit Runge-Kutta method.

    Attributes
    ----------
    degree: int
        The interpolation order of the polynomial approximation

    Methods
    -------
    get_u(self, u: np.ndarray, dt_norm: float) -> np.ndarray
        Get the control at a given time
    dxdt(self, h: float, states: MX | SX, controls: MX | SX, params: MX | SX, stochastic_variables: MX | SX) -> tuple[SX, list[SX]]
        The dynamics of the system
    """

    def __init__(self, ode: dict, ode_opt: dict):
        """
        Parameters
        ----------
        ode: dict
            The ode description
        ode_opt: dict
            The ode options
        """

        super(COLLOCATION, self).__init__(ode, ode_opt)

        self.method = ode_opt["method"]
        self.degree = ode_opt["irk_polynomial_interpolation_degree"]

        # Coefficients of the collocation equation
        self._c = self.cx.zeros((self.degree + 1, self.degree + 1))

        # Coefficients of the continuity equation
        self._d = self.cx.zeros(self.degree + 1)

        # Choose collocation points
        self.step_time = [0] + collocation_points(self.degree, self.method)

        # Dimensionless time inside one control interval
        time_control_interval = self.cx.sym("time_control_interval")

        # For all collocation points
        for j in range(self.degree + 1):
            # Construct Lagrange polynomials to get the polynomial basis at the collocation point
            _l = 1
            for r in range(self.degree + 1):
                if r != j:
                    _l *= (time_control_interval - self.step_time[r]) / (self.step_time[j] - self.step_time[r])

            # Evaluate the polynomial at the final time to get the coefficients of the continuity equation
            if self.method == "radau":
                self._d[j] = 1 if j == self.degree else 0
            else:
                lfcn = Function("lfcn", [time_control_interval], [_l])
                self._d[j] = lfcn(1.0)

            # Construct Lagrange polynomials to get the polynomial basis at the collocation point
            _l = 1
            for r in range(self.degree + 1):
                if r != j:
                    _l *= (time_control_interval - self.step_time[r]) / (self.step_time[j] - self.step_time[r])

            # Evaluate the time derivative of the polynomial at all collocation points to get
            # the coefficients of the continuity equation
            tfcn = Function("tfcn", [time_control_interval], [tangent(_l, time_control_interval)])
            for r in range(self.degree + 1):
                self._c[j, r] = tfcn(self.step_time[r])

        self._finish_init()

    def get_u(self, u: np.ndarray, dt_norm: float) -> np.ndarray:
        """
        Get the control at a given time

        Parameters
        ----------
        u: np.ndarray
            The control matrix
        dt_norm: float
            The time a which control should be computed

        Returns
        -------
        The control at a given time
        """

        if self.control_type == ControlType.CONSTANT:
            return super(COLLOCATION, self).get_u(u, dt_norm)
        else:
            raise NotImplementedError(f"{self.control_type} ControlType not implemented yet with COLLOCATION")

    def dxdt(
        self,
        h: float,
        states: MX | SX,
        controls: MX | SX,
        params: MX | SX,
        param_scaling,
        stochastic_variables: MX | SX,
    ) -> tuple:
        """
        The dynamics of the system

        Parameters
        ----------
        h: float
            The time step
        states: MX | SX
            The states of the system
        controls: MX | SX
            The controls of the system
        params: MX | SX
            The parameters of the system
        param_scaling: MX | SX
            The parameters scaling of the system
        stochastic_variables: MX | SX
            The stochastic variables of the system

        Returns
        -------
        The derivative of the states
        """

        # Total number of variables for one finite element
        states_end = self._d[0] * states[0]
        defects = []
        for j in range(1, self.degree + 1):
            # Expression for the state derivative at the collocation point
            xp_j = 0
            for r in range(self.degree + 1):
                xp_j += self._c[r, j] * states[r]

            if self.defects_type == DefectType.EXPLICIT:
                f_j = self.fun(
                    states[j], self.get_u(controls, self.step_time[j]), params * param_scaling, stochastic_variables
                )[:, self.idx]
                defects.append(h * f_j - xp_j)
            elif self.defects_type == DefectType.IMPLICIT:
                defects.append(
                    self.implicit_fun(
                        states[j],
                        self.get_u(controls, self.step_time[j]),
                        params * param_scaling,
                        stochastic_variables,
                        xp_j / h,
                    )
                )
            else:
                raise ValueError("Unknown defects type. Please use 'explicit' or 'implicit'")

            # Add contribution to the end state
            states_end += self._d[j] * states[j]

        # Concatenate constraints
        defects = vertcat(*defects)
        return states_end, horzcat(states[0], states_end), defects

    def _finish_init(self):
        """
        Prepare the CasADi function from dxdt
        """

        self.function = Function(
            "integrator",
            [horzcat(*self.x_sym), self.u_sym, self.param_sym, self.stochastic_variables_sym],
            self.dxdt(
                self.h, self.x_sym, self.u_sym, self.param_sym, self.param_scaling, self.stochastic_variables_sym
            ),
            ["x0", "p", "params", "s"],
            ["xf", "xall", "defects"],
        )


class IRK(COLLOCATION):
    """
    Numerical integration using implicit Runge-Kutta method.

    Methods
    -------
    get_u(self, u: np.ndarray, dt_norm: float) -> np.ndarray
        Get the control at a given time
    dxdt(self, h: float, states: MX | SX, controls: MX | SX, params: MX | SX) -> tuple[SX, list[SX]]
        The dynamics of the system
    """

    def __init__(self, ode: dict, ode_opt: dict):
        """
        Parameters
        ----------
        ode: dict
            The ode description
        ode_opt: dict
            The ode options
        """

        super(IRK, self).__init__(ode, ode_opt)

    def dxdt(
        self,
        h: float,
        states: MX | SX,
        controls: MX | SX,
        params: MX | SX,
        param_scaling,
        stochastic_variables: MX | SX,
    ) -> tuple:
        """
        The dynamics of the system

        Parameters
        ----------
        h: float
            The time step
        states: MX | SX
            The states of the system
        controls: MX | SX
            The controls of the system
        params: MX | SX
            The parameters of the system
        param_scaling
            The parameters scaling of the system
        stochastic_variables: MX | SX
            The stochastic variables of the system

        Returns
        -------
        The derivative of the states
        """

        nx = states[0].shape[0]
        _, _, defect = super(IRK, self).dxdt(h, states, controls, params, param_scaling, stochastic_variables)

        # Root-finding function, implicitly defines x_collocation_points as a function of x0 and p
        vfcn = Function(
            "vfcn", [vertcat(*states[1:]), states[0], controls, params, stochastic_variables], [defect]
        ).expand()

        # Create a implicit function instance to solve the system of equations
        ifcn = rootfinder("ifcn", "newton", vfcn)
        x_irk_points = ifcn(self.cx(), states[0], controls, params, stochastic_variables)
        x = [states[0] if r == 0 else x_irk_points[(r - 1) * nx : r * nx] for r in range(self.degree + 1)]

        # Get an expression for the state at the end of the finite element
        xf = self.cx.zeros(nx, self.degree + 1)  # 0 #
        for r in range(self.degree + 1):
            xf[:, r] = xf[:, r - 1] + self._d[r] * x[r]

        return xf[:, -1], horzcat(states[0], xf[:, -1])

    def _finish_init(self):
        """
        Prepare the CasADi function from dxdt
        """

        self.function = Function(
            "integrator",
            [self.x_sym[0], self.u_sym, self.param_sym, self.stochastic_variables_sym],
            self.dxdt(
                self.h, self.x_sym, self.u_sym, self.param_sym, self.param_scaling, self.stochastic_variables_sym
            ),
            ["x0", "p", "params", "s"],
            ["xf", "xall"],
        )


class CVODES(Integrator):
    """
    Class for CVODES integrators

    """

    def __init__(self, ode: dict, ode_opt: dict):
        """
        Parameters
        ----------
        ode: dict
            The ode description
        ode_opt: dict
            The ode options
        """

        super(CVODES, self).__init__(ode, ode_opt)<|MERGE_RESOLUTION|>--- conflicted
+++ resolved
@@ -50,11 +50,7 @@
         Get the multithreaded CasADi graph of the integration
     get_u(self, u: np.ndarray, dt_norm: float) -> np.ndarray
         Get the control at a given time
-<<<<<<< HEAD
-    dxdt(self, h: float, states: MX | SX, controls: MX | SX, params: MX | SX, time: MX | SX) -> tuple[SX, list[SX]]
-=======
     dxdt(self, h: float, states: MX | SX, controls: MX | SX, params: MX | SX, stochastic_variables: MX | SX) -> tuple[SX, list[SX]]
->>>>>>> b41eaa90
         The dynamics of the system
     _finish_init(self)
         Prepare the CasADi function from dxdt
@@ -218,11 +214,7 @@
         self.h_norm = 1 / self.n_step
         self.h = self.step_time * self.h_norm
 
-<<<<<<< HEAD
-    def next_x(self, h: float, t: float | MX | SX, x_prev: MX | SX, u: MX | SX, p: MX | SX):
-=======
     def next_x(self, h: float, t: float, x_prev: MX | SX, u: MX | SX, p: MX | SX, s: MX | SX) -> MX | SX:
->>>>>>> b41eaa90
         """
         Compute the next integrated state (abstract)
 
@@ -287,14 +279,8 @@
         s = stochastic_variables
 
         for i in range(1, self.n_step + 1):
-<<<<<<< HEAD
             t_norm_init = self.t if 't' in self.fun.name_in() else (i - 1) / self.n_step
             x[:, i] = self.next_x(h, t_norm_init, x[:, i - 1], u, p)
-=======
-            t_norm_init = (i - 1) / self.n_step
-            x[:, i] = self.next_x(h, t_norm_init, x[:, i - 1], u, p, s)
-
->>>>>>> b41eaa90
             if self.model.nb_quaternions > 0:
                 x[:, i] = self.model.normalize_state_quaternions(x[:, i])
 
@@ -448,18 +434,11 @@
         The next integrate states
         """
 
-<<<<<<< HEAD
         k1 = self.fun(x_prev, self.get_u(u, t), p, t)[:, self.idx] if 't' in self.fun.name_in() else self.fun(x_prev, self.get_u(u, t), p)[:, self.idx]
         k2 = self.fun(x_prev + h / 2 * k1, self.get_u(u, t + self.h_norm / 2), p, t + self.h_norm / 2)[:,self.idx] if 't' in self.fun.name_in() else self.fun(x_prev + h / 2 * k1,self.get_u(u, t + self.h_norm / 2), p)[:,self.idx]
         k3 = self.fun(x_prev + h / 2 * k2, self.get_u(u, t + self.h_norm / 2), p, t + self.h_norm / 2)[:,self.idx] if 't' in self.fun.name_in() else self.fun(x_prev + h / 2 * k2,self.get_u(u, t + self.h_norm / 2), p)[:,self.idx]
         k4 = self.fun(x_prev + h * k3, self.get_u(u, t + self.h_norm), p, t + self.h_norm)[:,self.idx] if 't' in self.fun.name_in() else self.fun(x_prev + h * k3, self.get_u(u, t + self.h_norm), p)[:, self.idx]
 
-=======
-        k1 = self.fun(x_prev, self.get_u(u, t), p, s)[:, self.idx]
-        k2 = self.fun(x_prev + h / 2 * k1, self.get_u(u, t + self.h_norm / 2), p, s)[:, self.idx]
-        k3 = self.fun(x_prev + h / 2 * k2, self.get_u(u, t + self.h_norm / 2), p, s)[:, self.idx]
-        k4 = self.fun(x_prev + h * k3, self.get_u(u, t + self.h_norm), p, s)[:, self.idx]
->>>>>>> b41eaa90
         return x_prev + h / 6 * (k1 + 2 * k2 + 2 * k3 + k4)
 
 
