--- conflicted
+++ resolved
@@ -157,15 +157,6 @@
         ConfigureProblem.configure_q(nlp, True, False)
         ConfigureProblem.configure_qdot(nlp, True, False, True)
         ConfigureProblem.configure_tau(nlp, False, True, fatigue)
-<<<<<<< HEAD
-
-        if implicit_dynamics:
-            ConfigureProblem.configure_qddot(nlp, False, True, True)
-        else:
-            ConfigureProblem.configure_qddot(nlp, False, False, True)
-
-        if implicit_dynamics:
-=======
         if (
             rigidbody_dynamics == RigidBodyDynamics.DAE_FORWARD_DYNAMICS
             or rigidbody_dynamics == RigidBodyDynamics.DAE_INVERSE_DYNAMICS
@@ -183,7 +174,6 @@
             rigidbody_dynamics == RigidBodyDynamics.DAE_INVERSE_DYNAMICS
             or rigidbody_dynamics == RigidBodyDynamics.DAE_INVERSE_DYNAMICS_JERK
         ):
->>>>>>> 5d3d4ab5
             ocp.implicit_constraints.add(
                 ImplicitConstraintFcn.TAU_EQUALS_INVERSE_DYNAMICS,
                 node=Node.ALL_SHOOTING,
