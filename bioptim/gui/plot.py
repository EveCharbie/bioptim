from typing import Callable, Any
import multiprocessing as mp
from copy import copy
import tkinter
from itertools import accumulate

import numpy as np
from matplotlib import pyplot as plt, lines
from matplotlib.ticker import StrMethodFormatter
from casadi import Callback, nlpsol_out, nlpsol_n_out, Sparsity, DM

from ..limits.path_conditions import Bounds
from ..limits.multinode_constraint import MultinodeConstraint
from ..misc.enums import PlotType, ControlType, InterpolationType, Shooting, SolutionIntegrator, IntegralApproximation
from ..misc.mapping import Mapping, BiMapping
from ..optimization.solution import Solution


class CustomPlot:
    """
    Interface to create/add plots of the simulation

    Attributes
    ----------
    function: Callable[states, controls, parameters]
        The function to call to update the graph
    type: PlotType
        Type of plot to use
    phase_mappings: Mapping
        The index of the plot across the phases
    legend: tuple[str] | list[str]
        The titles of the graphs
    combine_to: str
        The name of the variable to combine this one with
    color: str
        The color of the line as specified in matplotlib
    linestyle: str
        The style of the line as specified in matplotlib
    ylim: tuple[float, float] | list[float, float]
        The ylim of the axes as specified in matplotlib
    bounds: Bounds
        The bounds to show on the graph
    node_idx : list
        The node time to be plotted on the graphs
    parameters: Any
        The parameters of the function
    """

    def __init__(
        self,
        update_function: Callable,
        plot_type: PlotType = PlotType.PLOT,
        axes_idx: BiMapping | tuple | list = None,
        legend: tuple | list = None,
        combine_to: str = None,
        color: str = None,
        linestyle: str = None,
        ylim: tuple | list = None,
        bounds: Bounds = None,
        node_idx: list = None,
        label: list = None,
        compute_derivative: bool = False,
        integration_rule: IntegralApproximation = IntegralApproximation.RECTANGLE,
        **parameters: Any,
    ):
        """
        Parameters
        ----------
        update_function: Callable[states, controls, parameters]
            The function to call to update the graph
        plot_type: PlotType
            Type of plot to use
        axes_idx: Mapping | tuple | list
            The index of the plot across the phases
        legend: tuple[str] | list[str]
            The titles of the graphs
        combine_to: str
            The name of the variable to combine this one with
        color: str
            The color of the line as specified in matplotlib
        linestyle: str
            The style of the line as specified in matplotlib
        ylim: tuple[float, float] | list[float, float]
            The ylim of the axes as specified in matplotlib
        bounds: Bounds
            The bounds to show on the graph
        node_idx: list
            The node time to be plotted on the graphs
        label: list
            Label of the curve to plot (to be added to the legend)
        compute_derivative: bool
            If the function should send the next node with x and u. Prevents from computing all at once (therefore a bit slower)
        """

        self.function = update_function
        self.type = plot_type
        if axes_idx is None:
            self.phase_mappings = None  # Will be set later
        elif isinstance(axes_idx, (tuple, list)):
            self.phase_mappings = BiMapping(axes_idx)
        elif isinstance(axes_idx, BiMapping):
            self.phase_mappings = axes_idx
        else:
            raise RuntimeError("phase_mapping must be a list or a Mapping")
        self.legend = legend if legend is not None else ()
        self.combine_to = combine_to
        self.color = color
        self.linestyle = linestyle
        self.ylim = ylim
        self.bounds = bounds
        self.node_idx = node_idx
        self.label = label
        self.compute_derivative = compute_derivative
        self.integration_rule = integration_rule
        self.parameters = parameters


class PlotOcp:
    """
    Attributes
    ----------
    show_bounds: bool
        If the plot should adapt to bounds or to ydata
    all_figures: list
        The list of handlers to the matplotlib figures
    automatically_organize: bool
        If the figure should be automatically organized on screen
    axes: dict
        The dictionary of handlers to the matplotlib axes
    height_step: float
        The height of the figure
    n_horizontal_windows: int
        The number of figure columns
    ns: int
        The total number of shooting points
    n_vertical_windows: int
        The number of figure rows
    ocp: OptimalControlProgram
        A reference to the full ocp
    plots: list
        The list of handlers to the matplotlib plots for the ydata
    plots_bounds: list
        The list of handlers to the matplotlib plots for the bounds
    plot_func: dict
        The dictionary of all the CustomPlot
    plot_options: dict
        matplotlib options template for specified PlotType
    plots_vertical_lines: list
        The list of handlers to the matplotlib plots for the phase separators
    shooting_type: Shooting
        The type of integration method
    t: list[float]
        The time vector
    tf: list[float]
        The times at the end of each phase
    t_integrated: list[float]
        The time vector integrated
    t_idx_to_optimize: list[int]
        The index of the phases where time is a variable to optimize (non constant)
    top_margin: float
        The space between the top of the screen and the figure when automatically rearrange
    variable_sizes: list[int]
        The size of all variables. This helps declaring all the plots in advance
    width_step: float
        The width of the figure
    ydata: list
        The actual current data to be plotted. It is update by update_data

    Methods
    -------
    __update_time_vector(self)
        Setup the time and time integrated vector, which is the x-axes of the graphs
    __create_plots(self)
        Setup the plots
    __add_new_axis(self, variable: str, nb: int, n_rows: int, n_cols: int)
        Add a new axis to the axes pool
    _organize_windows(self, n_windows: int)
        Automatically organize the figure across the screen.
    find_phases_intersections(self)
        Finds the intersection between the phases
    show()
        Force the show of the graphs. This is a blocking function
    update_data(self, v: dict)
        Update ydata from the variable a solution structure
    __update_xdata(self)
        Update of the time axes in plots
    __append_to_ydata(self, data: list)
        Parse the data list to create a single list of all ydata that will fit the plots vector
    __update_axes(self)
        Update the plotted data from ydata
    __compute_ylim(min_val: np.ndarray | DM, max_val: np.ndarray | DM, factor: float) -> tuple:
        Dynamically find the ylim
    _generate_windows_size(nb: int) -> tuple[int, int]
        Defines the number of column and rows of subplots from the number of variables to plot.
    """

    def __init__(
        self,
        ocp,
        automatically_organize: bool = True,
        show_bounds: bool = False,
        shooting_type: Shooting = Shooting.MULTIPLE,
        integrator: SolutionIntegrator = SolutionIntegrator.OCP,
    ):
        """
        Prepares the figures during the simulation

        Parameters
        ----------
        ocp: OptimalControlProgram
            A reference to the ocp to show
        automatically_organize: bool
            If the figures should be spread on the screen automatically
        show_bounds: bool
            If the axes should fit the bounds (True) or the data (False)
        shooting_type: Shooting
            The type of integration method
        integrator: SolutionIntegrator
             Use the ode defined by OCP or use a separate integrator provided by scipy

        """
        self.ocp = ocp
        self.plot_options = {
            "general_options": {"use_tight_layout": False},
            "non_integrated_plots": {"linestyle": "-", "markersize": 3, "linewidth": 1.1},
            "integrated_plots": {"linestyle": "-", "markersize": 3, "linewidth": 1.1},
            "point_plots": {"linestyle": None, "marker": ".", "markersize": 15},
            "bounds": {"color": "k", "linewidth": 0.4, "linestyle": "-"},
            "grid": {"color": "k", "linestyle": "-", "linewidth": 0.15},
            "vertical_lines": {"color": "k", "linestyle": "--", "linewidth": 1.2},
        }

        self.ydata = []
        self.ns = 0

        self.t = []
        self.t_integrated = []
        self.integrator = integrator

        if isinstance(self.ocp.original_phase_time, (int, float)):
            self.tf = [self.ocp.original_phase_time]
        else:
            self.tf = list(self.ocp.original_phase_time)
        self.t_idx_to_optimize = []
        for i, nlp in enumerate(self.ocp.nlp):
            if isinstance(nlp.tf, self.ocp.cx):
                self.t_idx_to_optimize.append(i)
        self.__update_time_vector()

        self.axes = {}
        self.plots = []
        self.plots_vertical_lines = []
        self.plots_bounds = []
        self.all_figures = []

        self.automatically_organize = automatically_organize
        self.n_vertical_windows: int | None = None
        self.n_horizontal_windows: int | None = None
        self.top_margin: int | None = None
        self.height_step: int | None = None
        self.width_step: int | None = None
        self._organize_windows(len(self.ocp.nlp[0].states) + len(self.ocp.nlp[0].controls))

        self.plot_func = {}
        self.variable_sizes = []
        self.show_bounds = show_bounds
        self.__create_plots()
        self.shooting_type = shooting_type

        horz = 0
        vert = 1 if len(self.all_figures) < self.n_vertical_windows * self.n_horizontal_windows else 0
        for i, fig in enumerate(self.all_figures):
            if self.automatically_organize:
                try:
                    fig.canvas.manager.window.move(
                        int(vert * self.width_step), int(self.top_margin + horz * self.height_step)
                    )
                    vert += 1
                    if vert >= self.n_vertical_windows:
                        horz += 1
                        vert = 0
                except AttributeError:
                    pass
            fig.canvas.draw()
            if self.plot_options["general_options"]["use_tight_layout"]:
                fig.tight_layout()

    def __update_time_vector(self):
        """
        Setup the time and time integrated vector, which is the x-axes of the graphs

        """

        self.t = []
        self.t_integrated = []
        last_t = 0
        for phase_idx, nlp in enumerate(self.ocp.nlp):
            n_int_steps = (
                nlp.ode_solver.steps_scipy if self.integrator != SolutionIntegrator.OCP else nlp.ode_solver.steps
            )
            dt_ns = self.tf[phase_idx] / nlp.ns
            time_phase_integrated = []
            last_t_int = copy(last_t)
            for _ in range(nlp.ns):
                if nlp.ode_solver.is_direct_collocation and self.integrator == SolutionIntegrator.OCP:
                    time_phase_integrated.append(np.array(nlp.dynamics[0].step_time) * dt_ns + last_t_int)
                else:
                    time_phase_integrated.append(np.linspace(last_t_int, last_t_int + dt_ns, n_int_steps + 1))

                last_t_int += dt_ns
            self.t_integrated.append(time_phase_integrated)

            self.ns += nlp.ns + 1
            time_phase = np.linspace(last_t, last_t + self.tf[phase_idx], nlp.ns + 1)
            last_t += self.tf[phase_idx]
            self.t.append(time_phase)

    def __create_plots(self):
        """
        Setup the plots
        """

        def legend_without_duplicate_labels(ax):
            handles, labels = ax.get_legend_handles_labels()
            unique = [(h, l) for i, (h, l) in enumerate(zip(handles, labels)) if l not in labels[:i]]
            if unique:
                ax.legend(*zip(*unique))

        variable_sizes = []
        for i, nlp in enumerate(self.ocp.nlp):
            variable_sizes.append({})
            if nlp.plot:
                for key in nlp.plot:
                    if isinstance(nlp.plot[key], tuple):
                        nlp.plot[key] = nlp.plot[key][0]

                    if nlp.plot[key].phase_mappings is None:
                        node_index = 0  # TODO deal with assume_phase_dynamics=False
                        if nlp.plot[key].node_idx is not None:
                            node_index = nlp.plot[key].node_idx[0]
                        nlp.states.node_index = node_index
                        nlp.states_dot.node_index = node_index
                        nlp.controls.node_index = node_index

                        size = (
                            nlp.plot[key]
                            .function(
                                node_index,
                                np.zeros((nlp.states.shape, 2)),
                                np.zeros((nlp.controls.shape, 2)),
                                np.zeros((nlp.parameters.shape, 2)),
                                **nlp.plot[key].parameters,
                            )
                            .shape[0]
                        )
                        nlp.plot[key].phase_mappings = BiMapping(to_first=range(size), to_second=range(size))
                    else:
                        size = len(nlp.plot[key].phase_mappings.to_second.map_idx)
                    if key not in variable_sizes[i]:
                        variable_sizes[i][key] = size
                    else:
                        variable_sizes[i][key] = max(variable_sizes[i][key], size)
        self.variable_sizes = variable_sizes
        if not variable_sizes:
            # No graph was setup in problem_type
            return

        y_min_all = [None for _ in self.variable_sizes[0]]
        y_max_all = [None for _ in self.variable_sizes[0]]
        self.plot_func = {}
        for i, nlp in enumerate(self.ocp.nlp):
            for var_idx, variable in enumerate(self.variable_sizes[i]):
                if nlp.plot[variable].combine_to:
                    self.axes[variable] = self.axes[nlp.plot[variable].combine_to]
                    axes = self.axes[variable][1]
                elif i > 0 and variable in self.axes:
                    axes = self.axes[variable][1]
                else:
                    nb = max(
                        [
<<<<<<< HEAD
                            max(len(nlp.plot[variable].phase_mappings.map_idx), max(nlp.plot[variable].phase_mappings.map_idx) + 1) if variable in nlp.plot else 0
=======
                            len(nlp.plot[variable].phase_mappings.to_second.map_idx) if variable in nlp.plot else 0
>>>>>>> e67cf004
                            for nlp in self.ocp.nlp
                        ]
                    )
                    n_cols, n_rows = PlotOcp._generate_windows_size(nb)
                    axes = self.__add_new_axis(variable, nb, n_rows, n_cols)
                    self.axes[variable] = [nlp.plot[variable], axes]
                    if not y_min_all[var_idx]:
                        y_min_all[var_idx] = [np.inf] * nb
                        y_max_all[var_idx] = [-np.inf] * nb

                if variable not in self.plot_func:
                    self.plot_func[variable] = [
                        nlp_tp.plot[variable] if variable in nlp_tp.plot else None for nlp_tp in self.ocp.nlp
                    ]
                if not self.plot_func[variable][i]:
                    continue

                mapping_to_first_index = nlp.plot[variable].phase_mappings.to_first.map_idx
                mapping_range_index = list(range(len(nlp.plot[variable].phase_mappings.to_second.map_idx)))
                for ctr in mapping_range_index:
                    ax = axes[ctr]
                    if ctr in mapping_to_first_index:
                        index_legend = mapping_to_first_index.index(ctr)
                        if len(nlp.plot[variable].legend) > index_legend:
                            ax.set_title(nlp.plot[variable].legend[index_legend])
                    ax.grid(**self.plot_options["grid"])
                    ax.set_xlim(0, self.t[-1][-1])
                    if ctr in mapping_to_first_index:
                        if nlp.plot[variable].ylim:
                            ax.set_ylim(nlp.plot[variable].ylim)
                        elif self.show_bounds and nlp.plot[variable].bounds:
                            if nlp.plot[variable].bounds.type != InterpolationType.CUSTOM:
                                y_min = nlp.plot[variable].bounds.min[mapping_to_first_index.index(ctr), :].min()
                                y_max = nlp.plot[variable].bounds.max[mapping_to_first_index.index(ctr), :].max()
                            else:
                                nlp.plot[variable].bounds.check_and_adjust_dimensions(
                                    len(mapping_to_first_index), nlp.ns
                                )
                                y_min = min(
                                    [
                                        nlp.plot[variable].bounds.min.evaluate_at(j)[mapping_to_first_index.index(ctr)]
                                        for j in range(nlp.ns)
                                    ]
                                )
                                y_max = max(
                                    [
                                        nlp.plot[variable].bounds.max.evaluate_at(j)[mapping_to_first_index.index(ctr)]
                                        for j in range(nlp.ns)
                                    ]
                                )
                            if y_min.__array__()[0] < y_min_all[var_idx][mapping_to_first_index.index(ctr)]:
                                y_min_all[var_idx][mapping_to_first_index.index(ctr)] = y_min
                            if y_max.__array__()[0] > y_max_all[var_idx][mapping_to_first_index.index(ctr)]:
                                y_max_all[var_idx][mapping_to_first_index.index(ctr)] = y_max

                            y_range, _ = self.__compute_ylim(
                                y_min_all[var_idx][mapping_to_first_index.index(ctr)],
                                y_max_all[var_idx][mapping_to_first_index.index(ctr)],
                                1.25,
                            )
                            ax.set_ylim(y_range)

                    plot_type = self.plot_func[variable][i].type
                    t = self.t[i][nlp.plot[variable].node_idx] if plot_type == PlotType.POINT else self.t[i]
                    if self.plot_func[variable][i].label:
                        label = self.plot_func[variable][i].label
                    else:
                        label = None

                    if plot_type == PlotType.PLOT:
                        zero = np.zeros((t.shape[0], 1))
                        color = self.plot_func[variable][i].color if self.plot_func[variable][i].color else "tab:green"
                        self.plots.append(
                            [
                                plot_type,
                                i,
                                ax.plot(
                                    t,
                                    zero,
                                    color=color,
                                    zorder=0,
                                    label=label,
                                    **self.plot_options["non_integrated_plots"],
                                )[0],
                            ]
                        )
                    elif plot_type == PlotType.INTEGRATED:
                        plots_integrated = []
                        n_int_steps = (
                            nlp.ode_solver.steps_scipy
                            if self.integrator != SolutionIntegrator.OCP
                            else nlp.ode_solver.steps
                        )
                        zero = np.zeros(n_int_steps + 1)
                        color = self.plot_func[variable][i].color if self.plot_func[variable][i].color else "tab:brown"
                        for cmp in range(nlp.ns):
                            plots_integrated.append(
                                ax.plot(
                                    self.t_integrated[i][cmp],
                                    zero,
                                    color=color,
                                    label=label,
                                    **self.plot_options["integrated_plots"],
                                )[0]
                            )
                        self.plots.append([plot_type, i, plots_integrated])

                    elif plot_type == PlotType.STEP:
                        zero = np.zeros((t.shape[0], 1))
                        color = self.plot_func[variable][i].color if self.plot_func[variable][i].color else "tab:orange"
                        linestyle = (
                            self.plot_func[variable][i].linestyle if self.plot_func[variable][i].linestyle else "-"
                        )
                        self.plots.append(
                            [
                                plot_type,
                                i,
                                ax.step(t, zero, linestyle, where="post", color=color, zorder=0, label=label)[0],
                            ]
                        )
                    elif plot_type == PlotType.POINT:
                        zero = np.zeros((t.shape[0], 1))
                        color = self.plot_func[variable][i].color if self.plot_func[variable][i].color else "tab:purple"
                        self.plots.append(
                            [
                                plot_type,
                                i,
                                ax.plot(
                                    t, zero, color=color, zorder=0, label=label, **self.plot_options["point_plots"]
                                )[0],
                                variable,
                            ]
                        )
                    else:
                        raise RuntimeError(f"{plot_type} is not implemented yet")

                legend_without_duplicate_labels(ax)

                for ctr, ax in enumerate(axes):
                    if ctr in mapping_to_first_index:
                        intersections_time = self.find_phases_intersections()
                        for time in intersections_time:
                            self.plots_vertical_lines.append(ax.axvline(time, **self.plot_options["vertical_lines"]))

                        if nlp.plot[variable].bounds and self.show_bounds:
                            if nlp.plot[variable].bounds.type == InterpolationType.EACH_FRAME:
                                ns = nlp.plot[variable].bounds.min.shape[1] - 1
                            else:
                                ns = nlp.ns
                            nlp.plot[variable].bounds.check_and_adjust_dimensions(
                                n_elements=len(mapping_to_first_index), n_shooting=ns
                            )
                            bounds_min = np.array(
                                [
                                    nlp.plot[variable].bounds.min.evaluate_at(k)[mapping_to_first_index.index(ctr)]
                                    for k in range(ns + 1)
                                ]
                            )
                            bounds_max = np.array(
                                [
                                    nlp.plot[variable].bounds.max.evaluate_at(k)[mapping_to_first_index.index(ctr)]
                                    for k in range(ns + 1)
                                ]
                            )
                            if bounds_min.shape[0] == nlp.ns:
                                bounds_min = np.concatenate((bounds_min, [bounds_min[-1]]))
                                bounds_max = np.concatenate((bounds_max, [bounds_max[-1]]))
                            self.plots_bounds.append(
                                [ax.step(self.t[i], bounds_min, where="post", **self.plot_options["bounds"]), i]
                            )
                            self.plots_bounds.append(
                                [ax.step(self.t[i], bounds_max, where="post", **self.plot_options["bounds"]), i]
                            )

    def __add_new_axis(self, variable: str, nb: int, n_rows: int, n_cols: int):
        """
        Add a new axis to the axes pool

        Parameters
        ----------
        variable: str
            The name of the graph
        nb: int
            The total number of axes to create
        n_rows: int
            The number of rows for the subplots
        n_cols: int
            The number of columns for the subplots
        """

        if self.automatically_organize:
            self.all_figures.append(plt.figure(variable, figsize=(self.width_step / 100, self.height_step / 131)))
        else:
            self.all_figures.append(plt.figure(variable))
        axes = self.all_figures[-1].subplots(n_rows, n_cols)
        if isinstance(axes, np.ndarray):
            axes = axes.flatten()
        else:
            axes = [axes]

        for i in range(nb, len(axes)):
            axes[i].remove()
        axes = axes[:nb]

        idx_center = n_rows * n_cols - int(n_cols / 2) - 1
        if idx_center >= len(axes):
            idx_center = len(axes) - 1
        axes[idx_center].set_xlabel("time (s)")

        self.all_figures[-1].tight_layout()
        for ax in axes:
            ax.yaxis.set_major_formatter(StrMethodFormatter("{x:,.1f}"))  # 1 decimal places
        return axes

    def _organize_windows(self, n_windows: int):
        """
        Automatically organize the figure across the screen.

        Parameters
        ----------
        n_windows: int
            The number of figures to show
        """

        self.n_vertical_windows, self.n_horizontal_windows = PlotOcp._generate_windows_size(n_windows)
        if self.automatically_organize:
            height = tkinter.Tk().winfo_screenheight()
            width = tkinter.Tk().winfo_screenwidth()
            self.top_margin = height / 15
            self.height_step = (height - self.top_margin) / self.n_horizontal_windows
            self.width_step = width / self.n_vertical_windows

    def find_phases_intersections(self):
        """
        Finds the intersection between the phases
        """

        return list(accumulate(self.tf))[:-1]

    @staticmethod
    def show():
        """
        Force the show of the graphs. This is a blocking function
        """

        plt.show()

    def update_data(self, v: dict):
        """
        Update ydata from the variable a solution structure

        Parameters
        ----------
        v: dict
            The data to parse
        """

        self.ydata = []

        sol = Solution(self.ocp, v)

        if all([nlp.ode_solver.is_direct_collocation for nlp in self.ocp.nlp]):
            # no need to integrate when using direct collocation
            data_states = sol.states
            data_time = sol._generate_time()
        elif all([nlp.ode_solver.is_direct_shooting for nlp in self.ocp.nlp]):
            integrated = sol.integrate(
                shooting_type=self.shooting_type,
                keep_intermediate_points=True,
                integrator=self.integrator,
            )
            data_states = integrated.states
            data_time = integrated._time_vector
        else:
            raise NotImplementedError("Graphs are not implemented when mixing direct collocation and direct shooting")

        data_controls = sol.controls
        data_params = sol.parameters
        data_params_in_dyn = np.array([data_params[key] for key in data_params if key != "all"]).reshape(-1, 1)

        for _ in self.ocp.nlp:
            if self.t_idx_to_optimize:
                if data_params["time"].shape[0] != len(data_states):
                    data_params["time"] = self.ocp.parameter_mappings["time"].to_second.map(data_params["time"][0])
                    for i_in_time, i_in_tf in enumerate(self.t_idx_to_optimize):
                        self.tf[i_in_tf] = float(data_params["time"][i_in_time, 0])

                else:
                    for i_in_time, i_in_tf in enumerate(self.t_idx_to_optimize):
                        self.tf[i_in_tf] = float(data_params["time"][i_in_time, 0])
            self.__update_xdata()

        for i, nlp in enumerate(self.ocp.nlp):
            step_size = (
                nlp.ode_solver.steps_scipy + 1
                if self.integrator != SolutionIntegrator.OCP
                else nlp.ode_solver.steps + 1
            )

            n_elements = data_time[i].shape[0]
            state = np.ndarray((0, n_elements))
            for s in nlp.states:
                if nlp.use_states_from_phase_idx == nlp.phase_idx:
                    if isinstance(data_states, (list, tuple)):
                        state = np.concatenate((state, data_states[i][s]))
                    else:
                        state = np.concatenate((state, data_states[s]))
            control = np.ndarray((0, nlp.ns + 1))
            for s in nlp.controls:
                if nlp.use_controls_from_phase_idx == nlp.phase_idx:
                    if isinstance(data_controls, (list, tuple)):
                        control = np.concatenate((control, data_controls[i][s]))
                    else:
                        control = np.concatenate((control, data_controls[s]))

            for key in self.variable_sizes[i]:
                if not self.plot_func[key][i]:
                    continue
                if self.plot_func[key][i].label:
                    if self.plot_func[key][i].label[:16] == "PHASE_TRANSITION":
                        self.ydata.append(np.zeros(np.shape(state)[0]))
                        continue
                x_mod = (
                    1
                    if self.plot_func[key][i].compute_derivative
                    or self.plot_func[key][i].integration_rule == IntegralApproximation.TRAPEZOIDAL
                    or self.plot_func[key][i].integration_rule == IntegralApproximation.TRUE_TRAPEZOIDAL
                    else 0
                )
                u_mod = (
                    1
                    if (nlp.control_type == ControlType.LINEAR_CONTINUOUS or self.plot_func[key][i].compute_derivative)
                    and not ("OBJECTIVES" in key or "CONSTRAINTS" in key or "PHASE_TRANSITION" in key)
                    or (
                        (
                            self.plot_func[key][i].integration_rule == IntegralApproximation.TRAPEZOIDAL
                            or self.plot_func[key][i].integration_rule == IntegralApproximation.TRUE_TRAPEZOIDAL
                        )
                        and nlp.control_type == ControlType.LINEAR_CONTINUOUS
                    )
                    else 0
                )

                if self.plot_func[key][i].type == PlotType.INTEGRATED:
                    all_y = []
                    for idx, t in enumerate(self.t_integrated[i]):
                        y_tp = np.empty((self.variable_sizes[i][key], len(t)))
                        y_tp.fill(np.nan)
                        val = np.empty((self.variable_sizes[i][key], len(t)))
                        val.fill(np.nan)

                        val_tempo = self.plot_func[key][i].function(
                            idx,
                            state[:, step_size * idx : step_size * (idx + 1) + x_mod],
                            control[:, idx : idx + u_mod + 1],
                            data_params_in_dyn,
                            **self.plot_func[key][i].parameters,
                        )

                        if self.plot_func[key][i].compute_derivative:
                            # This is a special case since derivative is not properly integrated
                            val_tempo = np.repeat(val, y_tp.shape[1])[np.newaxis, :]

                        if (
                            val_tempo.shape[0] != len(self.plot_func[key][i].phase_mappings.to_first.map_idx)
                            or val_tempo.shape[1] != val.shape[1]
                        ):
                            raise RuntimeError(
                                f"Wrong dimensions for plot {key}. Got {val.shape}, but expected {y_tp.shape}"
                            )
                        for ctr, axe_index in enumerate(self.plot_func[key][i].phase_mappings.to_first.map_idx):
                            val[axe_index, :] = val_tempo[ctr, :]
                        y_tp[:, :] = val
                        all_y.append(y_tp)

                    for idx in range(len(self.plot_func[key][i].phase_mappings.to_second.map_idx)):
                        y_tp = []
                        for y in all_y:
                            y_tp.append(y[idx, :])
                        self.__append_to_ydata([y_tp])

                elif self.plot_func[key][i].type == PlotType.POINT:
                    for i_var in range(self.variable_sizes[i][key]):
                        if self.plot_func[key][i].parameters["penalty"].multinode_penalty:
                            y = np.array([np.nan])
                            penalty: MultinodeConstraint = self.plot_func[key][i].parameters["penalty"]

                            x_phase = np.ndarray((0, len(penalty.nodes_phase)))
                            for state_key in data_states[i].keys():
                                x_phase_tp = np.ndarray((data_states[i][state_key].shape[0], 0))
                                for tp in range(len(penalty.nodes_phase)):
                                    phase_tp = penalty.nodes_phase[tp]
                                    node_idx_tp = penalty.all_nodes_index[tp]
                                    x_phase_tp = np.hstack(
                                        (
                                            x_phase_tp,
                                            data_states[phase_tp][state_key][:, node_idx_tp * step_size][:, np.newaxis],
                                        )
                                    )
                                x_phase = np.vstack((x_phase, x_phase_tp))

                            u_phase = np.ndarray((0, len(penalty.nodes_phase)))
                            for control_key in data_controls[i].keys():
                                u_phase_tp = np.ndarray((data_controls[i][control_key].shape[0], 0))
                                for tp in range(len(penalty.nodes_phase)):
                                    phase_tp = penalty.nodes_phase[tp]
                                    node_idx_tp = penalty.all_nodes_index[tp]
                                    u_phase_tp = np.hstack(
                                        (
                                            u_phase_tp,
                                            data_controls[phase_tp][control_key][
                                                :, node_idx_tp - (1 if node_idx_tp == nlp.ns else 0)
                                            ][:, np.newaxis],
                                        )
                                    )
<<<<<<< HEAD
                                u_phase = np.vstack((u_phase, u_phase_tp))

                            y[0] = self.plot_func[key][i].function(
=======
                                )
                            val_tempo = self.plot_func[key][i].function(
>>>>>>> e67cf004
                                self.plot_func[key][i].node_idx[0],
                                x_phase,
                                u_phase,
                                data_params_in_dyn,
                                **self.plot_func[key][i].parameters,
                            )
                            y[0] = val_tempo[abs(self.plot_func[key][i].phase_mapping.to_second.map_idx[i_var])]
                        else:
                            y = np.empty((len(self.plot_func[key][i].node_idx),))
                            y.fill(np.nan)
                            for i_node, node_idx in enumerate(self.plot_func[key][i].node_idx):
                                if self.plot_func[key][i].parameters["penalty"].transition:
                                    val = self.plot_func[key][i].function(
                                        node_idx,
                                        np.hstack(
                                            (
                                                data_states[node_idx]["all"][:, -1],
                                                data_states[node_idx + 1]["all"][:, 0],
                                            )
                                        ),
                                        np.hstack(
                                            (
                                                data_controls[node_idx]["all"][:, -1],
                                                data_controls[node_idx + 1]["all"][:, 0],
                                            )
                                        ),
                                        data_params_in_dyn,
                                        **self.plot_func[key][i].parameters,
                                    )
                                else:
                                    if (
                                        self.plot_func[key][i].label == "CONTINUITY"
                                        and nlp.ode_solver.is_direct_collocation
                                    ):
                                        states = state[:, node_idx * (step_size) : (node_idx + 1) * (step_size) + 1]
                                    else:
                                        states = state[
                                            :, node_idx * step_size : (node_idx + 1) * step_size + x_mod : step_size
                                        ]
                                    control_tp = control[:, node_idx : node_idx + 1 + u_mod]
                                    if np.isnan(control_tp).any():
                                        control_tp = np.array(())
                                    val = self.plot_func[key][i].function(
                                        node_idx,
                                        states,
                                        control_tp,
                                        data_params_in_dyn,
                                        **self.plot_func[key][i].parameters,
                                    )
                                y[i_node] = val[i_var]
                        self.ydata.append(y)

                else:
                    y = np.empty((self.variable_sizes[i][key], len(self.t[i])))
                    y.fill(np.nan)
                    val = np.empty((self.variable_sizes[i][key],))
                    val.fill(np.nan)
                    if self.plot_func[key][i].compute_derivative:
                        for i_node, node_idx in enumerate(self.plot_func[key][i].node_idx):
                            val_tempo = self.plot_func[key][i].function(
                                node_idx,
                                state[:, node_idx * step_size : (node_idx + 1) * step_size + 1 : step_size],
                                control[:, node_idx : node_idx + 1 + 1],
                                data_params_in_dyn,
                                **self.plot_func[key][i].parameters,
                            )
                            for ctr, axe_index in enumerate(self.plot_func[key][i].phase_mappings.to_first.map_idx):
                                val[axe_index] = val_tempo[ctr]
                            y[:, i_node] = val
                    else:
                        y = np.empty((self.variable_sizes[i][key], len(self.t[i])))
                        y.fill(np.nan)
                        val = np.empty((self.variable_sizes[i][key], len(self.t[i])))
                        val.fill(np.nan)
                        nodes = self.plot_func[key][i].node_idx
                        if nodes is not None:
                            if len(nodes) == 1:
                                y = np.empty((self.variable_sizes[i][key], 1))
                                y.fill(np.nan)

                            if nodes and len(nodes) > 1 and len(nodes) == round(state.shape[1] / step_size):
                                # Assume we are integrating but did not specify plot as such.
                                # Therefore the arrival point is missing
                                nodes += [nodes[-1] + 1]

                        val_tempo = self.plot_func[key][i].function(
                            nodes,
                            state[:, ::step_size],
                            control,
                            data_params_in_dyn,
                            **self.plot_func[key][i].parameters,
                        )
                        if (
                            val_tempo.shape[0] != len(self.plot_func[key][i].phase_mappings.to_first.map_idx)
                            or val_tempo.shape[1] != val.shape[1]
                        ):
                            raise RuntimeError(
                                f"Wrong dimensions for plot {key}. Got {val.shape}, but expected {y.shape}"
                            )
                        for ctr, axe_index in enumerate(self.plot_func[key][i].phase_mappings.to_first.map_idx):
                            val[axe_index, :] = val_tempo[ctr, :]
                        y[:, :] = val
                    self.__append_to_ydata(y)

        self.__update_axes()

    def __update_xdata(self):
        """
        Update of the time axes in plots
        """

        self.__update_time_vector()
        for plot in self.plots:
            phase_idx = plot[1]
            if plot[0] == PlotType.INTEGRATED:
                for cmp, p in enumerate(plot[2]):
                    p.set_xdata(self.t_integrated[phase_idx][cmp])
                ax = plot[2][-1].axes
            elif plot[0] == PlotType.POINT:
                plot[2].set_xdata(self.t[phase_idx][np.array(self.plot_func[plot[3]][phase_idx].node_idx)])
                ax = plot[2].axes
            else:
                plot[2].set_xdata(self.t[phase_idx])
                ax = plot[2].axes
            ax.set_xlim(0, self.t[-1][-1])

        if self.plots_bounds:
            for plot_bounds in self.plots_bounds:
                plot_bounds[0][0].set_xdata(self.t[plot_bounds[1]])
                ax = plot_bounds[0][0].axes
                ax.set_xlim(0, self.t[-1][-1])

        intersections_time = self.find_phases_intersections()
        n = len(intersections_time)
        if n > 0:
            for p in range(int(len(self.plots_vertical_lines) / n)):
                for i, time in enumerate(intersections_time):
                    self.plots_vertical_lines[p * n + i].set_xdata([time, time])

    def __append_to_ydata(self, data: list | np.ndarray):
        """
        Parse the data list to create a single list of all ydata that will fit the plots vector

        Parameters
        ----------
        data: list
            The data list to copy
        """

        for y in data:
            self.ydata.append(y)

    def __update_axes(self):
        """
        Update the plotted data from ydata
        """
        assert len(self.plots) == len(self.ydata)
        for i, plot in enumerate(self.plots):
            y = self.ydata[i]

            if plot[0] == PlotType.INTEGRATED:
                for cmp, p in enumerate(plot[2]):
                    p.set_ydata(y[cmp])
            else:
                plot[2].set_ydata(y)

        for p in self.plots_vertical_lines:
            p.set_ydata((np.nan, np.nan))

        for key in self.axes:
            if (not self.show_bounds) or (self.axes[key][0].bounds is None):
                for i, ax in enumerate(self.axes[key][1]):
                    if not self.axes[key][0].ylim:
                        y_max = -np.inf
                        y_min = np.inf
                        for p in ax.get_children():
                            if isinstance(p, lines.Line2D):
                                y_min = min(y_min, np.nanmin(p.get_ydata()))
                                y_max = max(y_max, np.nanmax(p.get_ydata()))
                        y_range, data_range = self.__compute_ylim(y_min, y_max, 1.25)
                        ax.set_ylim(y_range)
                        ax.set_yticks(
                            np.arange(
                                y_range[0],
                                y_range[1],
                                step=data_range / 4,
                            )
                        )
        for p in self.plots_vertical_lines:
            p.set_ydata((0, 1))

        for fig in self.all_figures:
            fig.set_tight_layout(True)

    @staticmethod
    def __compute_ylim(min_val: np.ndarray | DM, max_val: np.ndarray | DM, factor: float) -> tuple:
        """
        Dynamically find the ylim
        Parameters
        ----------
        min_val: np.ndarray | DM
            The minimal value of the y axis
        max_val: np.ndarray | DM
            The maximal value of the y axis
        factor: float
            The widening factor of the y range

        Returns
        -------
        The ylim and actual range of ylim (before applying the threshold)
        """

        if np.isnan(min_val) or np.isinf(min_val):
            min_val = 0
        if np.isnan(max_val) or np.isinf(max_val):
            max_val = 1
        data_mean = np.mean((min_val, max_val))
        data_range = max_val - min_val
        if np.abs(data_range) < 0.8:
            data_range = 0.8
        y_range = (factor * data_range) / 2
        y_range = data_mean - y_range, data_mean + y_range
        return y_range, data_range

    @staticmethod
    def _generate_windows_size(nb: int) -> tuple:
        """
        Defines the number of column and rows of subplots from the number of variables to plot.

        Parameters
        ----------
        nb: int
            Number of variables to plot

        Returns
        -------
        The optimized number of rows and columns
        """

        n_rows = int(round(np.sqrt(nb)))
        return n_rows + 1 if n_rows * n_rows < nb else n_rows, n_rows


class OnlineCallback(Callback):
    """
    CasADi interface of Ipopt callbacks

    Attributes
    ----------
    ocp: OptimalControlProgram
        A reference to the ocp to show
    nx: int
        The number of optimization variables
    ng: int
        The number of constraints
    queue: mp.Queue
        The multiprocessing queue
    plotter: ProcessPlotter
        The callback for plotting for the multiprocessing
    plot_process: mp.Process
        The multiprocessing placeholder

    Methods
    -------
    get_n_in() -> int
        Get the number of variables in
    get_n_out() -> int
        Get the number of variables out
    get_name_in(i: int) -> int
        Get the name of a variable
    get_name_out(_) -> str
        Get the name of the output variable
    get_sparsity_in(self, i: int) -> tuple[int]
        Get the sparsity of a specific variable
    eval(self, arg: list | tuple) -> list[int]
        Send the current data to the plotter
    """

    def __init__(self, ocp, opts: dict = None, show_options: dict = None):
        """
        Parameters
        ----------
        ocp: OptimalControlProgram
            A reference to the ocp to show
        opts: dict
            Option to AnimateCallback method of CasADi
        show_options: dict
            The options to pass to PlotOcp
        """
        if opts is None:
            opts = {}

        Callback.__init__(self)
        self.ocp = ocp
        self.nx = self.ocp.v.vector.shape[0]
        self.ng = 0
        self.construct("AnimateCallback", opts)

        self.queue = mp.Queue()
        self.plotter = self.ProcessPlotter(self.ocp)
        self.plot_process = mp.Process(target=self.plotter, args=(self.queue, show_options), daemon=True)
        self.plot_process.start()

    def close(self):
        self.plot_process.kill()

    @staticmethod
    def get_n_in() -> int:
        """
        Get the number of variables in

        Returns
        -------
        The number of variables in
        """

        return nlpsol_n_out()

    @staticmethod
    def get_n_out() -> int:
        """
        Get the number of variables out

        Returns
        -------
        The number of variables out
        """

        return 1

    @staticmethod
    def get_name_in(i: int) -> int:
        """
        Get the name of a variable

        Parameters
        ----------
        i: int
            The index of the variable

        Returns
        -------
        The name of the variable
        """

        return nlpsol_out(i)

    @staticmethod
    def get_name_out(_) -> str:
        """
        Get the name of the output variable

        Returns
        -------
        The name of the output variable
        """

        return "ret"

    def get_sparsity_in(self, i: int) -> tuple:
        """
        Get the sparsity of a specific variable

        Parameters
        ----------
        i: int
            The index of the variable

        Returns
        -------
        The sparsity of the variable
        """

        n = nlpsol_out(i)
        if n == "f":
            return Sparsity.scalar()
        elif n in ("x", "lam_x"):
            return Sparsity.dense(self.nx)
        elif n in ("g", "lam_g"):
            return Sparsity.dense(self.ng)
        else:
            return Sparsity(0, 0)

    def eval(self, arg: list | tuple) -> list:
        """
        Send the current data to the plotter

        Parameters
        ----------
        arg: list | tuple
            The data to send

        Returns
        -------
        A list of error index
        """
        send = self.queue.put
        send(arg[0])
        return [0]

    class ProcessPlotter(object):
        """
        The plotter that interface PlotOcp and the multiprocessing

        Attributes
        ----------
        ocp: OptimalControlProgram
            A reference to the ocp to show
        pipe: mp.Queue
            The multiprocessing queue to evaluate
        plot: PlotOcp
            The handler on all the figures

        Methods
        -------
        callback(self) -> bool
            The callback to update the graphs
        """

        def __init__(self, ocp):
            """
            Parameters
            ----------
            ocp: OptimalControlProgram
                A reference to the ocp to show
            """

            self.ocp = ocp

        def __call__(self, pipe: mp.Queue, show_options: dict):
            """
            Parameters
            ----------
            pipe: mp.Queue
                The multiprocessing queue to evaluate
            show_options: dict
                The option to pass to PlotOcp
            """

            if show_options is None:
                show_options = {}
            self.pipe = pipe
            self.plot = PlotOcp(self.ocp, **show_options)
            timer = self.plot.all_figures[0].canvas.new_timer(interval=10)
            timer.add_callback(self.callback)
            timer.start()
            plt.show()

        def callback(self) -> bool:
            """
            The callback to update the graphs

            Returns
            -------
            True if everything went well
            """

            while not self.pipe.empty():
                v = self.pipe.get()
                self.plot.update_data(v)

            for i, fig in enumerate(self.plot.all_figures):
                fig.canvas.draw()
            return True<|MERGE_RESOLUTION|>--- conflicted
+++ resolved
@@ -97,7 +97,7 @@
         if axes_idx is None:
             self.phase_mappings = None  # Will be set later
         elif isinstance(axes_idx, (tuple, list)):
-            self.phase_mappings = BiMapping(axes_idx)
+            self.phase_mappings = BiMapping(to_second=axes_idx[0], to_first=axes_idx[1])
         elif isinstance(axes_idx, BiMapping):
             self.phase_mappings = axes_idx
         else:
@@ -378,11 +378,7 @@
                 else:
                     nb = max(
                         [
-<<<<<<< HEAD
-                            max(len(nlp.plot[variable].phase_mappings.map_idx), max(nlp.plot[variable].phase_mappings.map_idx) + 1) if variable in nlp.plot else 0
-=======
-                            len(nlp.plot[variable].phase_mappings.to_second.map_idx) if variable in nlp.plot else 0
->>>>>>> e67cf004
+                            max(len(nlp.plot[variable].phase_mappings.to_second.map_idx), max(nlp.plot[variable].phase_mappings.to_second.map_idx) + 1) if variable in nlp.plot else 0
                             for nlp in self.ocp.nlp
                         ]
                     )
@@ -798,14 +794,9 @@
                                             ][:, np.newaxis],
                                         )
                                     )
-<<<<<<< HEAD
                                 u_phase = np.vstack((u_phase, u_phase_tp))
 
-                            y[0] = self.plot_func[key][i].function(
-=======
-                                )
                             val_tempo = self.plot_func[key][i].function(
->>>>>>> e67cf004
                                 self.plot_func[key][i].node_idx[0],
                                 x_phase,
                                 u_phase,
