from typing import Callable, Union, Any

from .penalty import PenaltyFunctionAbstract, PenaltyOption
from .penalty_node import PenaltyNodeList
<<<<<<< HEAD
from ..misc.enums import Node, IntegralApproximation, PenaltyType
=======
from ..misc.enums import Node, IntegralApproximation
from ..misc.fcn_enum import FcnEnum
>>>>>>> e831e3a9
from ..misc.options import OptionList


class Objective(PenaltyOption):
    """
    A placeholder for an objective function
    """

    def __init__(self, objective: Any, custom_type: Any = None, phase: int = -1, **params: Any):
        """
        Parameters
        ----------
        objective: Union[ObjectiveFcn.Lagrange, ObjectiveFcn.Mayer, Callable[OptimalControlProgram, MX]]
            The chosen objective function
        custom_type: Union[ObjectiveFcn.Lagrange, ObjectiveFcn.Mayer, Callable]
            When objective is a custom defined function, one must specify if the custom_type is Mayer or Lagrange
        phase: int
            At which phase this objective function must be applied
        params: dict
            Generic parameters for options
        """

        custom_function = None
        if not isinstance(objective, ObjectiveFcn.Lagrange) and not isinstance(objective, ObjectiveFcn.Mayer):
            custom_function = objective

            if custom_type is None:
                raise RuntimeError(
                    "Custom objective function detected, but custom_function is missing. "
                    "It should either be ObjectiveFcn.Mayer or ObjectiveFcn.Lagrange"
                )
            objective = custom_type(custom_type.CUSTOM)
            if isinstance(objective, ObjectiveFcn.Lagrange):
                pass
            elif isinstance(objective, ObjectiveFcn.Mayer):
                pass
            elif isinstance(objective, ObjectiveFcn.Parameter):
                pass
            else:
                raise RuntimeError(
                    "Custom objective function detected, but custom_function is invalid. "
                    "It should either be ObjectiveFcn.Mayer or ObjectiveFcn.Lagrange"
                )

        # sanity check on the integration method
        if isinstance(objective, ObjectiveFcn.Lagrange):
            if "integration_rule" not in params.keys() or params["integration_rule"] == IntegralApproximation.DEFAULT:
                params["integration_rule"] = IntegralApproximation.RECTANGLE
        elif isinstance(objective, ObjectiveFcn.Mayer):
            if "integration_rule" in params.keys() and params["integration_rule"] != IntegralApproximation.DEFAULT:
                raise ValueError(
                    "Mayer objective functions cannot be integrated, "
                    "remove the argument "
                    "integration_rule"
                    " or use a Lagrange objective function"
                )
        elif isinstance(objective, ObjectiveFcn.Parameter):
            pass

        super(Objective, self).__init__(penalty=objective, phase=phase, custom_function=custom_function, **params)

    def _add_penalty_to_pool(self, all_pn: Union[PenaltyNodeList, list, tuple]):
        if isinstance(all_pn, (list, tuple)):
            all_pn = all_pn[0]

        if self.penalty_type == PenaltyType.INTERNAL:
            pool = all_pn.nlp.J_internal if all_pn is not None and all_pn.nlp else all_pn.ocp.J_internal
        elif self.penalty_type == PenaltyType.USER:
            pool = all_pn.nlp.J if all_pn is not None and all_pn.nlp else all_pn.ocp.J
        else:
            raise ValueError(f"Invalid objective type {self.contraint_type}.")
        pool[self.list_index] = self

    def clear_penalty(self, ocp, nlp):
        """
        Resets a objective function. A negative penalty index creates a new empty objective function.

        Parameters
        ----------
        ocp: OptimalControlProgram
            A reference to the ocp
        nlp: NonLinearProgram
            A reference to the current phase of the ocp
        """

        if self.penalty_type == PenaltyType.INTERNAL:
            J_to_add_to = nlp.J_internal if nlp else ocp.J_internal
        elif self.penalty_type == PenaltyType.USER:
            J_to_add_to = nlp.J if nlp else ocp.J
        else:
            raise ValueError(f"Invalid Type of objective {self.penalty_type}")

        if self.list_index < 0:
            # Add a new one
            for i, j in enumerate(J_to_add_to):
                if not j:
                    self.list_index = i
                    return
            else:
                J_to_add_to.append([])
                self.list_index = len(J_to_add_to) - 1
        else:
            while self.list_index >= len(J_to_add_to):
                J_to_add_to.append([])
            J_to_add_to[self.list_index] = []

    def add_or_replace_to_penalty_pool(self, ocp, nlp):
        if self.type.get_type() == ObjectiveFunction.LagrangeFunction:
            if self.node != Node.ALL_SHOOTING and self.node != Node.ALL and self.node != Node.DEFAULT:
                raise RuntimeError("Lagrange objective are for Node.ALL_SHOOTING or Node.ALL, did you mean Mayer?")
            if self.node == Node.DEFAULT:
                self.node = Node.ALL_SHOOTING
        elif self.type.get_type() == ObjectiveFunction.MayerFunction:
            if self.node == Node.DEFAULT:
                self.node = Node.END
        else:
            raise RuntimeError("Objective is not Mayer or Lagrange")

        super(Objective, self).add_or_replace_to_penalty_pool(ocp, nlp)


class ObjectiveList(OptionList):
    """
    A list of Constraint if more than one is required

    Methods
    -------
    add(self, constraint: Union[Callable, "ConstraintFcn"], **extra_arguments)
        Add a new Constraint to the list
    print(self):
        Print the ObjectiveList to the console
    """

    def add(self, objective: Union[Callable, Objective, Any], **extra_arguments: Any):
        """
        Add a new objective function to the list

        Parameters
        ----------
        objective: Union[Callable, Objective, ObjectiveFcn.Lagrange, ObjectiveFcn.Mayer]
            The chosen objective function
        extra_arguments: dict
            Any parameters to pass to ObjectiveFcn
        """

        if isinstance(objective, Objective):
            self.copy(objective)
        else:
            super(ObjectiveList, self)._add(option_type=Objective, objective=objective, **extra_arguments)

    def print(self):
        raise NotImplementedError("Printing of ObjectiveList is not ready yet")


class ObjectiveFunction:
    """
    Internal (re)implementation of the penalty functions

    Methods
    -------
    update_target(ocp_or_nlp: Any, list_index: int, new_target: Any)
        Update a specific target
    """

    class LagrangeFunction(PenaltyFunctionAbstract):
        """
        Internal (re)implementation of the penalty functions
        """

        class Functions:
            """
            Implementation of all the Lagrange objective functions
            """

            @staticmethod
            def minimize_time(_: Objective, all_pn: PenaltyNodeList):
                """
                Minimizes the duration of the phase

                Parameters
                ----------
                _: Objective,
                    The actual constraint to declare
                all_pn: PenaltyNodeList
                    The penalty node elements
                """

                return all_pn.nlp.cx().ones(1, 1)

        @staticmethod
        def get_dt(nlp):
            return nlp.dt

        @staticmethod
        def penalty_nature() -> str:
            return "objective_functions"

    class MayerFunction(PenaltyFunctionAbstract):
        """
        Internal (re)implementation of the penalty functions
        """

        class Functions:
            """
            Implementation of all the Mayer objective functions
            """

            @staticmethod
            def minimize_time(
                _: Objective,
                all_pn: PenaltyNodeList,
                min_bound: float = None,
                max_bound: float = None,
            ):
                """
                Minimizes the duration of the phase

                Parameters
                ----------
                _: Objective,
                    The actual constraint to declare
                all_pn: PenaltyNodeList
                    The penalty node elements
                min_bound: float
                    The minimum value the time can take (this is ignored here, but
                    taken into account elsewhere in the code)
                max_bound: float
                    The maximal value the time can take (this is ignored here, but
                    taken into account elsewhere in the code)
                """

                return all_pn.nlp.tf

        @staticmethod
        def get_dt(_):
            return 1

        @staticmethod
        def penalty_nature() -> str:
            return "objective_functions"

    class ParameterFunction(PenaltyFunctionAbstract):
        """
        Internal (re)implementation of the penalty functions
        """

        class Functions:
            """
            Implementation of all the parameters objective functions
            """

            pass

        @staticmethod
        def penalty_nature() -> str:
            return "parameters"

    @staticmethod
    def update_target(ocp_or_nlp: Any, list_index: int, new_target: Any):
        """
        Update a specific target

        Parameters
        ----------
        ocp_or_nlp: Union[OptimalControlProgram, NonLinearProgram]
            The reference to where to find J
        list_index: int
            The index in J
        new_target
            The target to modify
        """

        if list_index >= len(ocp_or_nlp.J) or list_index < 0:
            raise ValueError("'list_index' must be defined properly")

        ocp_or_nlp.J[list_index].target = [new_target] if not isinstance(new_target, Union[list, tuple]) else new_target

    @staticmethod
    def inner_phase_continuity(ocp, weight: float):
        """
        Add continuity objectives between each nodes of a phase.

        Parameters
        ----------
        ocp: OptimalControlProgram
            A reference to the ocp
        """

        # Dynamics must be sound within phases
        for i, nlp in enumerate(ocp.nlp):
            penalty = Objective(
                ObjectiveFcn.Mayer.CONTINUITY,
                weight=weight,
                quadratic=True,
                node=Node.ALL_SHOOTING,
                penalty_type=PenaltyType.INTERNAL,  # TODO: handle to put in J_internal
            )
            penalty.add_or_replace_to_penalty_pool(ocp, nlp)

    @staticmethod
    def inter_phase_continuity(ocp):
        """
        Add phase transitions between two phases.

        Parameters
        ----------
        ocp: OptimalControlProgram
            A reference to the ocp
        """
        for i, pt in enumerate(ocp.phase_transitions):
            # Dynamics must be respected between phases
            pt.name = f"PHASE_TRANSITION {pt.phase_pre_idx}->{pt.phase_post_idx}"
            pt.list_index = -1
            pt.add_or_replace_to_penalty_pool(ocp, ocp.nlp[pt.phase_pre_idx])

    @staticmethod
    def node_equalities(ocp):
        """
        Add multi node constraints between chosen phases.

        Parameters
        ----------
        ocp: OptimalControlProgram
            A reference to the ocp
        """
        for i, mnc in enumerate(ocp.multinode_constraints):
            # Equality constraint between nodes
            first_node_name = f"idx {str(mnc.first_node)}" if isinstance(mnc.first_node, int) else mnc.first_node.name
            second_node_name = (
                f"idx {str(mnc.second_node)}" if isinstance(mnc.second_node, int) else mnc.second_node.name
            )
            mnc.name = (
                f"NODE_EQUALITY "
                f"Phase {mnc.phase_first_idx} Node {first_node_name}"
                f"->Phase {mnc.phase_second_idx} Node {second_node_name}"
            )
            mnc.list_index = -1
            mnc.add_or_replace_to_penalty_pool(ocp, ocp.nlp[mnc.phase_first_idx])


class ObjectiveFcn:
    """
    Selection of valid objective functions
    """

    class Lagrange(FcnEnum):
        """
        Selection of valid Lagrange objective functions

        Methods
        -------
        def get_type() -> Callable
            Returns the type of the penalty
        """

        MINIMIZE_STATE = (PenaltyFunctionAbstract.Functions.minimize_states,)
        TRACK_STATE = (PenaltyFunctionAbstract.Functions.minimize_states,)
        MINIMIZE_FATIGUE = (PenaltyFunctionAbstract.Functions.minimize_fatigue,)
        MINIMIZE_CONTROL = (PenaltyFunctionAbstract.Functions.minimize_controls,)
        TRACK_CONTROL = (PenaltyFunctionAbstract.Functions.minimize_controls,)
        SUPERIMPOSE_MARKERS = (PenaltyFunctionAbstract.Functions.superimpose_markers,)
        MINIMIZE_MARKERS = (PenaltyFunctionAbstract.Functions.minimize_markers,)
        TRACK_MARKERS = (PenaltyFunctionAbstract.Functions.minimize_markers,)
        MINIMIZE_TIME = (ObjectiveFunction.LagrangeFunction.Functions.minimize_time,)
        MINIMIZE_MARKERS_VELOCITY = (PenaltyFunctionAbstract.Functions.minimize_markers_velocity,)
        TRACK_MARKERS_VELOCITY = (PenaltyFunctionAbstract.Functions.minimize_markers_velocity,)
        PROPORTIONAL_STATE = (PenaltyFunctionAbstract.Functions.proportional_states,)
        PROPORTIONAL_CONTROL = (PenaltyFunctionAbstract.Functions.proportional_controls,)
        MINIMIZE_QDDOT = (PenaltyFunctionAbstract.Functions.minimize_qddot,)
        MINIMIZE_CONTACT_FORCES = (PenaltyFunctionAbstract.Functions.minimize_contact_forces,)
        TRACK_CONTACT_FORCES = (PenaltyFunctionAbstract.Functions.minimize_contact_forces,)
        MINIMIZE_SOFT_CONTACT_FORCES = (PenaltyFunctionAbstract.Functions.minimize_soft_contact_forces,)
        TRACK_SOFT_CONTACT_FORCES = (PenaltyFunctionAbstract.Functions.minimize_soft_contact_forces,)
        MINIMIZE_COM_POSITION = (PenaltyFunctionAbstract.Functions.minimize_com_position,)
        MINIMIZE_COM_VELOCITY = (PenaltyFunctionAbstract.Functions.minimize_com_velocity,)
        MINIMIZE_COM_ACCELERATION = (PenaltyFunctionAbstract.Functions.minimize_com_acceleration,)
        MINIMIZE_ANGULAR_MOMENTUM = (PenaltyFunctionAbstract.Functions.minimize_angular_momentum,)
        MINIMIZE_LINEAR_MOMENTUM = (PenaltyFunctionAbstract.Functions.minimize_linear_momentum,)
        TRACK_SEGMENT_WITH_CUSTOM_RT = (PenaltyFunctionAbstract.Functions.track_segment_with_custom_rt,)
        TRACK_MARKER_WITH_SEGMENT_AXIS = (PenaltyFunctionAbstract.Functions.track_marker_with_segment_axis,)
        CUSTOM = (PenaltyFunctionAbstract.Functions.custom,)

        @staticmethod
        def get_type() -> Callable:
            """
            Returns the type of the penalty
            """
            return ObjectiveFunction.LagrangeFunction

    class Mayer(FcnEnum):
        """
        Selection of valid Mayer objective functions

        Methods
        -------
        def get_type() -> Callable
            Returns the type of the penalty
        """

        CONTINUITY = (PenaltyFunctionAbstract.Functions.continuity,)
        MINIMIZE_TIME = (ObjectiveFunction.MayerFunction.Functions.minimize_time,)
        MINIMIZE_STATE = (PenaltyFunctionAbstract.Functions.minimize_states,)
        TRACK_STATE = (PenaltyFunctionAbstract.Functions.minimize_states,)
        MINIMIZE_FATIGUE = (PenaltyFunctionAbstract.Functions.minimize_fatigue,)
        MINIMIZE_MARKERS = (PenaltyFunctionAbstract.Functions.minimize_markers,)
        TRACK_MARKERS = (PenaltyFunctionAbstract.Functions.minimize_markers,)
        MINIMIZE_MARKERS_VELOCITY = (PenaltyFunctionAbstract.Functions.minimize_markers_velocity,)
        TRACK_MARKERS_VELOCITY = (PenaltyFunctionAbstract.Functions.minimize_markers_velocity,)
        SUPERIMPOSE_MARKERS = (PenaltyFunctionAbstract.Functions.superimpose_markers,)
        PROPORTIONAL_STATE = (PenaltyFunctionAbstract.Functions.proportional_states,)
        MINIMIZE_PREDICTED_COM_HEIGHT = (PenaltyFunctionAbstract.Functions.minimize_predicted_com_height,)
        MINIMIZE_COM_POSITION = (PenaltyFunctionAbstract.Functions.minimize_com_position,)
        MINIMIZE_COM_VELOCITY = (PenaltyFunctionAbstract.Functions.minimize_com_velocity,)
        MINIMIZE_COM_ACCELERATION = (PenaltyFunctionAbstract.Functions.minimize_com_acceleration,)
        MINIMIZE_ANGULAR_MOMENTUM = (PenaltyFunctionAbstract.Functions.minimize_angular_momentum,)
        MINIMIZE_LINEAR_MOMENTUM = (PenaltyFunctionAbstract.Functions.minimize_linear_momentum,)
        TRACK_SEGMENT_WITH_CUSTOM_RT = (PenaltyFunctionAbstract.Functions.track_segment_with_custom_rt,)
        TRACK_MARKER_WITH_SEGMENT_AXIS = (PenaltyFunctionAbstract.Functions.track_marker_with_segment_axis,)
        CUSTOM = (PenaltyFunctionAbstract.Functions.custom,)

        @staticmethod
        def get_type() -> Callable:
            """
            Returns the type of the penalty
            """
            return ObjectiveFunction.MayerFunction

    class Parameter(FcnEnum):
        """
        Selection of valid Parameters objective functions

        Methods
        -------
        def get_type() -> Callable
            Returns the type of the penalty
        """

        CUSTOM = (PenaltyFunctionAbstract.Functions.custom,)

        @staticmethod
        def get_type() -> Callable:
            """
            Returns the type of the penalty
            """
            return ObjectiveFunction.ParameterFunction


class ContinuityObjectiveFunctions:
    """
    Interface between continuity and objective
    """

    @staticmethod
    def continuity(ocp, weight):
        """
        The declaration of inner- and inter-phase continuity objectives

        Parameters
        ----------
        ocp: OptimalControlProgram
            A reference to the ocp
        """

        ObjectiveFunction.inner_phase_continuity(ocp, weight)

        # Dynamics must be respected between phases
        ObjectiveFunction.inter_phase_continuity(ocp)

        # TODO: multinode_anything shouldn't be handled by "continuity".
        # Keeping multinode_constraint here because otherwise they wouldn't be added when state continuity is an
        # objective, should REALLY be changed.
        if ocp.multinode_constraints:
            ObjectiveFunction.node_equalities(ocp)<|MERGE_RESOLUTION|>--- conflicted
+++ resolved
@@ -2,12 +2,8 @@
 
 from .penalty import PenaltyFunctionAbstract, PenaltyOption
 from .penalty_node import PenaltyNodeList
-<<<<<<< HEAD
 from ..misc.enums import Node, IntegralApproximation, PenaltyType
-=======
-from ..misc.enums import Node, IntegralApproximation
 from ..misc.fcn_enum import FcnEnum
->>>>>>> e831e3a9
 from ..misc.options import OptionList
 
 
