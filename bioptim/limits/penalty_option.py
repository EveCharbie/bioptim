--- conflicted
+++ resolved
@@ -400,11 +400,7 @@
             .replace("__", "_")
         )
 
-<<<<<<< HEAD
-        controller, x, u, p, a = self.get_variable_inputs(controllers)
-=======
-        controller, _, x, u, a = self.get_variable_inputs(controllers)
->>>>>>> aa27237d
+        controller, _, x, u, p, a = self.get_variable_inputs(controllers)
 
         # Alias some variables
         node = controller.node_index
@@ -633,11 +629,7 @@
         )
         p = controller.parameters.scaled.cx_start
 
-<<<<<<< HEAD
-        return controller, x, u, p, a
-=======
-        return controller, t0, x, u, a
->>>>>>> aa27237d
+        return controller, t0, x, u, p, a
 
     @staticmethod
     def _get_states(ocp, states, n_idx, sn_idx):
