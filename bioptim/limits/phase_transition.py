from typing import Callable, Union, Any
from warnings import warn

import biorbd_casadi as biorbd
from casadi import vertcat, MX

from .multinode_constraint import MultinodeConstraint, MultinodeConstraintFunctions
from .path_conditions import Bounds
from .objective_functions import ObjectiveFunction
from ..limits.penalty import PenaltyFunctionAbstract, PenaltyNodeList
from ..misc.enums import Node, InterpolationType, PenaltyType
from ..misc.fcn_enum import FcnEnum
from ..misc.options import UniquePerPhaseOptionList
from ..interfaces.biorbd_model import BiorbdModel


class PhaseTransition(MultinodeConstraint):
    """
    A placeholder for a transition of state

    Attributes
    ----------
    min_bound: list
        The minimal bound of the phase transition
    max_bound: list
        The maximal bound of the phase transition
    bounds: Bounds
        The bounds (will be filled with min_bound/max_bound)
    weight: float
        The weight of the cost function
    quadratic: bool
        If the objective function is quadratic
    phase_pre_idx: int
        The index of the phase right before the transition
    phase_post_idx: int
        The index of the phase right after the transition
    node: Node
        The kind of node
    dt: float
        The delta time
    node_idx: int
        The index of the node in nlp pre
    transition: bool
        The nature of the cost function is transition
    penalty_type: PenaltyType
        If the penalty is from the user or from bioptim (implicit or internal)
    """

    def __init__(
        self,
        phase_pre_idx: int = None,
        transition: Union[Callable, Any] = None,
        weight: float = 0,
        custom_function: Callable = None,
        min_bound: float = 0,
        max_bound: float = 0,
        **params: Any,
    ):

        if not isinstance(transition, PhaseTransitionFcn):
            custom_function = transition
            transition = PhaseTransitionFcn.CUSTOM
        super(PhaseTransition, self).__init__(
            phase_first_idx=phase_pre_idx,
            phase_second_idx=None,
            first_node=Node.END,
            second_node=Node.START,
            multinode_constraint=transition,
            custom_function=custom_function,
            min_bound=min_bound,
            max_bound=max_bound,
            weight=weight if weight is not None else 0,
            force_multinode=True,
            **params,
        )

        self.node = Node.TRANSITION
        self.transition = True


class PhaseTransitionList(UniquePerPhaseOptionList):
    """
    A list of PhaseTransition

    Methods
    -------
    add(self, transition: Union[Callable, PhaseTransitionFcn], phase: int = -1, **extra_arguments)
        Add a new PhaseTransition to the list
    print(self)
        Print the PhaseTransitionList to the console
    prepare_phase_transitions(self, ocp) -> list
        Configure all the phase transitions and put them in a list
    """

    def add(self, transition: Any, **extra_arguments: Any):
        """
        Add a new PhaseTransition to the list

        Parameters
        ----------
        transition: Union[Callable, PhaseTransitionFcn]
            The chosen phase transition
        extra_arguments: dict
            Any parameters to pass to Constraint
        """

        if not isinstance(transition, PhaseTransitionFcn):
            extra_arguments["custom_function"] = transition
            transition = PhaseTransitionFcn.CUSTOM
        super(PhaseTransitionList, self)._add(
            option_type=PhaseTransition, transition=transition, phase=-1, **extra_arguments
        )

    def print(self):
        """
        Print the PhaseTransitionList to the console
        """
        raise NotImplementedError("Printing of PhaseTransitionList is not ready yet")

    def prepare_phase_transitions(self, ocp, continuity_weight: float = None) -> list:
        """
        Configure all the phase transitions and put them in a list

        Parameters
        ----------
        ocp: OptimalControlProgram
            A reference to the ocp

        Returns
        -------
        The list of all the transitions prepared
        """

        # By default it assume Continuous. It can be change later
        full_phase_transitions = [
            PhaseTransition(phase_pre_idx=i, transition=PhaseTransitionFcn.CONTINUOUS, weight=continuity_weight)
            for i in range(ocp.n_phases - 1)
        ]
        for pt in full_phase_transitions:
            pt.phase_post_idx = (pt.phase_pre_idx + 1) % ocp.n_phases

        existing_phases = []
        for pt in self:
            if pt.phase_pre_idx is None:
                if pt.type == PhaseTransitionFcn.CYCLIC:
                    pt.phase_pre_idx = ocp.n_phases - 1
            else:
                pt.phase_post_idx = (pt.phase_pre_idx + 1) % ocp.n_phases

            idx_phase = pt.phase_pre_idx
            if idx_phase >= ocp.n_phases:
                raise RuntimeError("Phase index of the phase transition is higher than the number of phases")
            existing_phases.append(idx_phase)

            if pt.weight:
                pt.base = ObjectiveFunction.MayerFunction

            if idx_phase == ocp.n_phases - 1:
                # Add a cyclic constraint or objective
                full_phase_transitions.append(pt)
            else:
                full_phase_transitions[idx_phase] = pt
        return full_phase_transitions


class PhaseTransitionFunctions(PenaltyFunctionAbstract):
    """
    Internal implementation of the phase transitions
    """

    class Functions:
        """
        Implementation of all the phase transitions
        """

        @staticmethod
        def continuous(transition, all_pn):
            """
            The most common continuity function, that is state before equals state after

            Parameters
            ----------
            transition : PhaseTransition
                A reference to the phase transition
            all_pn: PenaltyNodeList
                    The penalty node elements

            Returns
            -------
            The difference between the state after and before
            """

            return MultinodeConstraintFunctions.Functions.states_equality(transition, all_pn, "all")

        @staticmethod
        def discontinuous(transition, all_pn):
            """
            There is no continuity constraints on the states

            Parameters
            ----------
            transition : PhaseTransition
                A reference to the phase transition
            all_pn: PenaltyNodeList
                    The penalty node elements

            Returns
            -------
            The difference between the state after and before
            """

            return MX.zeros(0, 0)

        @staticmethod
        def cyclic(transition, all_pn) -> MX:
            """
            The continuity function applied to the last to first node

            Parameters
            ----------
            transition: PhaseTransition
                A reference to the phase transition
            all_pn: PenaltyNodeList
                    The penalty node elements

            Returns
            -------
            The difference between the last and first node
            """

            return MultinodeConstraintFunctions.Functions.states_equality(transition, all_pn, "all")

        @staticmethod
        def impact(transition, all_pn):
            """
            A discontinuous function that simulates an inelastic impact of a new contact point

            Parameters
            ----------
            transition: PhaseTransition
                A reference to the phase transition
            all_pn: PenaltyNodeList
                    The penalty node elements

            Returns
            -------
            The difference between the last and first node after applying the impulse equations
            """

            ocp = all_pn[0].ocp
            if ocp.nlp[transition.phase_pre_idx].states.shape != ocp.nlp[transition.phase_post_idx].states.shape:
                raise RuntimeError(
                    "Impact transition without same nx is not possible, please provide a custom phase transition"
                )

            # Aliases
            nlp_pre, nlp_post = all_pn[0].nlp, all_pn[1].nlp

            # A new model is loaded here so we can use pre Qdot with post model, this is a hack and should be dealt
            # a better way (e.g. create a supplementary variable in v that link the pre and post phase with a
            # constraint. The transition would therefore apply to node_0 and node_1 (with an augmented ns)
            model = nlp_post.model.copy()

            if nlp_post.model.nb_contacts == 0:
                warn("The chosen model does not have any contact")
<<<<<<< HEAD
            q_pre = nlp_pre.states["scaled"]["q"].mx
            qdot_pre = nlp_pre.states["scaled"]["qdot"].mx
            qdot_impact = model.ComputeConstraintImpulsesDirect(q_pre, qdot_pre).to_mx()
=======
            q_pre = nlp_pre.states["q"].mx
            qdot_pre = nlp_pre.states["qdot"].mx
            qdot_impact = model.qdot_from_impact(q_pre, qdot_pre)
>>>>>>> 8c1cd1a8

            val = []
            cx_end = []
            cx = []
            for key in nlp_pre.states:
                cx_end = vertcat(
                    cx_end,
                    nlp_pre.states[key].mapping.to_second.map(nlp_pre.states[key].cx_end),
                )
                cx = vertcat(cx, nlp_post.states[key].mapping.to_second.map(nlp_post.states[key].cx))
                post_mx = nlp_post.states["scaled"][key].mx
                continuity = nlp_post.states["scaled"]["qdot"].mapping.to_first.map(
                    qdot_impact - post_mx if key == "qdot" else nlp_pre.states["scaled"][key].mx - post_mx
                )
                val = vertcat(val, continuity)

            name = f"PHASE_TRANSITION_{nlp_pre.phase_idx}_{nlp_post.phase_idx}"
<<<<<<< HEAD
            func = biorbd.to_casadi_func(name, val, nlp_pre.states["scaled"].mx, nlp_post.states["scaled"].mx)(
                cx_end, cx
            )
=======
            func = nlp_pre.to_casadi_func(name, val, nlp_pre.states.mx, nlp_post.states.mx)(cx_end, cx)
>>>>>>> 8c1cd1a8
            return func


class PhaseTransitionFcn(FcnEnum):
    """
    Selection of valid phase transition functions
    """

    CONTINUOUS = (PhaseTransitionFunctions.Functions.continuous,)
    DISCONTINUOUS = (PhaseTransitionFunctions.Functions.discontinuous,)
    IMPACT = (PhaseTransitionFunctions.Functions.impact,)
    CYCLIC = (PhaseTransitionFunctions.Functions.cyclic,)
    CUSTOM = (MultinodeConstraintFunctions.Functions.custom,)

    @staticmethod
    def get_type():
        """
        Returns the type of the penalty
        """

        return PhaseTransitionFunctions<|MERGE_RESOLUTION|>--- conflicted
+++ resolved
@@ -1,17 +1,15 @@
 from typing import Callable, Union, Any
 from warnings import warn
 
-import biorbd_casadi as biorbd
 from casadi import vertcat, MX
 
 from .multinode_constraint import MultinodeConstraint, MultinodeConstraintFunctions
 from .path_conditions import Bounds
 from .objective_functions import ObjectiveFunction
 from ..limits.penalty import PenaltyFunctionAbstract, PenaltyNodeList
-from ..misc.enums import Node, InterpolationType, PenaltyType
+from ..misc.enums import Node, PenaltyType
 from ..misc.fcn_enum import FcnEnum
 from ..misc.options import UniquePerPhaseOptionList
-from ..interfaces.biorbd_model import BiorbdModel
 
 
 class PhaseTransition(MultinodeConstraint):
@@ -263,15 +261,11 @@
 
             if nlp_post.model.nb_contacts == 0:
                 warn("The chosen model does not have any contact")
-<<<<<<< HEAD
-            q_pre = nlp_pre.states["scaled"]["q"].mx
-            qdot_pre = nlp_pre.states["scaled"]["qdot"].mx
-            qdot_impact = model.ComputeConstraintImpulsesDirect(q_pre, qdot_pre).to_mx()
-=======
+
+            # Todo scaled?
             q_pre = nlp_pre.states["q"].mx
             qdot_pre = nlp_pre.states["qdot"].mx
             qdot_impact = model.qdot_from_impact(q_pre, qdot_pre)
->>>>>>> 8c1cd1a8
 
             val = []
             cx_end = []
@@ -282,20 +276,14 @@
                     nlp_pre.states[key].mapping.to_second.map(nlp_pre.states[key].cx_end),
                 )
                 cx = vertcat(cx, nlp_post.states[key].mapping.to_second.map(nlp_post.states[key].cx))
-                post_mx = nlp_post.states["scaled"][key].mx
-                continuity = nlp_post.states["scaled"]["qdot"].mapping.to_first.map(
-                    qdot_impact - post_mx if key == "qdot" else nlp_pre.states["scaled"][key].mx - post_mx
+                post_mx = nlp_post.states[key].mx
+                continuity = nlp_post.states["qdot"].mapping.to_first.map(
+                    qdot_impact - post_mx if key == "qdot" else nlp_pre.states[key].mx - post_mx
                 )
                 val = vertcat(val, continuity)
 
             name = f"PHASE_TRANSITION_{nlp_pre.phase_idx}_{nlp_post.phase_idx}"
-<<<<<<< HEAD
-            func = biorbd.to_casadi_func(name, val, nlp_pre.states["scaled"].mx, nlp_post.states["scaled"].mx)(
-                cx_end, cx
-            )
-=======
             func = nlp_pre.to_casadi_func(name, val, nlp_pre.states.mx, nlp_post.states.mx)(cx_end, cx)
->>>>>>> 8c1cd1a8
             return func
 
 
