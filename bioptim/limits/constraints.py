from typing import Callable, Union, Any
from enum import Enum

import numpy as np
from casadi import sum1, horzcat, if_else, vertcat, lt, MX, SX, Function
import biorbd

from .path_conditions import Bounds
from .penalty import PenaltyType, PenaltyFunctionAbstract, PenaltyOption, PenaltyNodes
from ..dynamics.ode_solver import OdeSolver
from ..misc.enums import Node, ControlType, InterpolationType
from ..misc.options import OptionList, OptionGeneric


class Constraint(PenaltyOption):
    """
    A placeholder for a constraint

    Attributes
    ----------
    min_bound: np.ndarray
        The vector of minimum bound of the constraint. Default is 0
    max_bound: np.ndarray
        The vector of maximal bound of the constraint. Default is 0
    """

    def __init__(
        self,
        constraint: Any,
        min_bound: Union[np.ndarray, float] = None,
        max_bound: Union[np.ndarray, float] = None,
        phase: int = 0,
        **params: Any,
    ):
        """
        Parameters
        ----------
        constraint: ConstraintFcn
            The chosen constraint
        min_bound: np.ndarray
            The vector of minimum bound of the constraint. Default is 0
        max_bound: np.ndarray
            The vector of maximal bound of the constraint. Default is 0
        phase: int
            The index of the phase to apply the constraint
        params:
            Generic parameters for options
        """
        custom_function = None
        if not isinstance(constraint, ConstraintFcn):
            custom_function = constraint
            constraint = ConstraintFcn.CUSTOM

        super(Constraint, self).__init__(penalty=constraint, phase=phase, custom_function=custom_function, **params)
        self.min_bound = min_bound
        self.max_bound = max_bound


class ConstraintList(OptionList):
    """
    A list of Constraint if more than one is required

    Methods
    -------
    add(self, constraint: Union[Callable, "ConstraintFcn"], **extra_arguments)
        Add a new Constraint to the list
    print(self)
        Print the ConstraintList to the console
    """

    def add(self, constraint: Union[Callable, Constraint, Any], **extra_arguments: Any):
        """
        Add a new constraint to the list

        Parameters
        ----------
        constraint: Union[Callable, Constraint, ConstraintFcn]
            The chosen constraint
        extra_arguments: dict
            Any parameters to pass to Constraint
        """

        if isinstance(constraint, Constraint):
            self.copy(constraint)

        else:
            super(ConstraintList, self)._add(option_type=Constraint, constraint=constraint, **extra_arguments)

    def print(self):
        """
        Print the ConstraintList to the console
        """
        # TODO: Print all elements in the console
        raise NotImplementedError("Printing of ConstraintList is not ready yet")

    @staticmethod
    def to_dict(ocp):

        list_global_constraints = []
        for g in ocp.g:
            list_global_constraints.append(g[0]["constraint"].name)

        list_constraints = [[{"constraints": [], "max_bound": [], "min_bound": [], "constraint_sliced_target": [],
                              "constraint_quadratic": [], "constraint_params": []}
                             for _ in range(nlp.ns + 1)] for nlp in ocp.nlp]
        for nlp in ocp.nlp:
            for g in nlp.g:
                for n in g:
                    l_constraints = list_constraints[nlp.phase_idx][n["node_index"]]
                    l_constraints["constraints"].append(n["constraint"].name)
                    l_constraints["max_bound"].append(n["constraint"].max_bound)
                    l_constraints["min_bound"].append(n["constraint"].min_bound)
                    l_constraints["constraint_sliced_target"].append(n["constraint"].sliced_target)
                    l_constraints["constraint_quadratic"].append(n["constraint"].quadratic)
                    l_constraints["constraint_params"].append(n["constraint"].params)
        return list_global_constraints, list_constraints


class ConstraintFunction(PenaltyFunctionAbstract):
    """
    Internal (re)implementation of the penalty functions

    Methods
    -------
    inter_phase_continuity(ocp: OptimalControlProgram, pt: "PhaseTransition")
        Add phase transition constraints between two phases.
    add_to_penalty(ocp: OptimalControlProgram, pn: PenaltyNodes, val: Union[MX, SX], penalty: Constraint)
        Add the constraint to the constraint pool
    clear_penalty(ocp: OptimalControlProgram, nlp: NonLinearProgram, penalty: Constraint)
        Resets a penalty. A negative penalty index creates a new empty penalty.
    _parameter_modifier(constraint: Constraint)
        Apply some default parameters
    _span_checker(constraint, nlp)
        Check for any non sense in the requested times for the constraint. Raises an error if so
    penalty_nature() -> str
        Get the nature of the penalty
    """

    class Functions:
        """
        Implementation of all the constraint functions

        Methods
        -------
        time_constraint(constraint: Constraint, pn: PenaltyNodes)
            The time constraint is taken care elsewhere, but must be declared here. This function therefore does nothing
        torque_max_from_actuators(constraint: Constraint, pn: PenaltyNodes, min_torque=None)
            Non linear maximal values of joint torques computed from the torque-position-velocity relationship
        non_slipping(constraint: Constraint, pn: PenaltyNodes,
                tangential_component_idx: int, normal_component_idx: int, static_friction_coefficient: float)
            Add a constraint of static friction at contact points allowing for small tangential forces. This constraint
            assumes that the normal forces is positive
        contact_force(constraint: Constraint, pn: PenaltyNodes, contact_force_idx: int)
            Add a constraint of contact forces given by any forward dynamics with contact
        """

        @staticmethod
        def contact_force(
            constraint: Constraint,
            pn: PenaltyNodes,
            contact_force_idx: int,
        ):
            """
            Add a constraint of contact forces given by any forward dynamics with contact

            Parameters
            ----------
            constraint: Constraint
                The actual constraint to declare
            pn: PenaltyNodes
                The penalty node elements
            contact_force_idx: int
                The index of the contact force to add to the constraint set
            """

            for i in range(len(pn.u)):
                ConstraintFunction.add_to_penalty(
                    pn.ocp,
                    pn,
                    pn.nlp.contact_forces_func(pn.x[i], pn.u[i], pn.p)[contact_force_idx, 0],
                    constraint,
                )

        @staticmethod
        def non_slipping(
            constraint: Constraint,
            pn: PenaltyNodes,
            tangential_component_idx: int,
            normal_component_idx: int,
            static_friction_coefficient: float,
        ):
            """
            Add a constraint of static friction at contact points constraining for small tangential forces.
            This function make the assumption that normal_force is always positive
            That is mu*normal_force = tangential_force. To prevent from using a square root, the previous
            equation is squared

            Parameters
            ----------
            constraint: Constraint
                The actual constraint to declare
            pn: PenaltyNodes
                The penalty node elements
            tangential_component_idx: int
                Index of the tangential component of the contact force
            normal_component_idx: int
                Index of the normal component of the contact force
            static_friction_coefficient: float
                Static friction coefficient
            """

            if isinstance(tangential_component_idx, int):
                tangential_component_idx = [tangential_component_idx]
            elif not isinstance(tangential_component_idx, (tuple, list)):
                raise RuntimeError("tangential_component_idx must be a unique integer or a list of integer")

            if isinstance(normal_component_idx, int):
                normal_component_idx = [normal_component_idx]
            elif not isinstance(normal_component_idx, (tuple, list)):
                raise RuntimeError("normal_component_idx must be a unique integer or a list of integer")

            mu_squared = static_friction_coefficient ** 2
            constraint.min_bound = np.array([0, 0])
            constraint.max_bound = np.array([np.inf, np.inf])
            for i in range(len(pn.u)):
                contact = pn.nlp.contact_forces_func(pn.x[i], pn.u[i], pn.p)
                normal_contact_force_squared = sum1(contact[normal_component_idx, 0]) ** 2
                tangential_contact_force_squared = sum1(contact[tangential_component_idx, 0] ** 2)

                # Since it is non-slipping normal forces are supposed to be greater than zero
                ConstraintFunction.add_to_penalty(
                    pn.ocp,
<<<<<<< HEAD
                    pn,
                    mu * normal_contact_force - tangential_contact_force,
                    constraint,
                )
                ConstraintFunction.add_to_penalty(
                    pn.ocp,
                    pn,
                    mu * normal_contact_force + tangential_contact_force,
=======
                    pn.nlp,
                    vertcat(
                        mu_squared * normal_contact_force_squared - tangential_contact_force_squared,
                        mu_squared * normal_contact_force_squared + tangential_contact_force_squared,
                    ),
>>>>>>> 038f1931
                    constraint,
                )

        @staticmethod
        def torque_max_from_actuators(
            constraint: Constraint,
            pn: PenaltyNodes,
            min_torque=None,
        ):
            """
            Non linear maximal values of joint torques computed from the torque-position-velocity relationship

            Parameters
            ----------
            constraint: Constraint
                The actual constraint to declare
            pn: PenaltyNodes
                The penalty node elements
            min_torque: float
                Minimum joint torques. This prevent from having too small torques, but introduces an if statement
            """

            # TODO: Add index to select the u (control_idx)
            nlp = pn.nlp
            nq = nlp.mapping["q"].to_first.len
            q = [nlp.mapping["q"].to_second.map(mx[:nq]) for mx in pn.x]
            qdot = [nlp.mapping["qdot"].to_second.map(mx[nq:]) for mx in pn.x]

            if min_torque and min_torque < 0:
                raise ValueError("min_torque cannot be negative in tau_max_from_actuators")
            func = biorbd.to_casadi_func("torqueMax", nlp.model.torqueMax, nlp.q, nlp.qdot)
            constraint.min_bound = np.repeat([0, -np.inf], nlp.nu)
            constraint.max_bound = np.repeat([np.inf, 0], nlp.nu)
            for i in range(len(pn.u)):
                bound = func(q[i], qdot[i])
                if min_torque:
                    min_bound = nlp.mapping["tau"].to_first.map(
                        if_else(lt(bound[:, 1], min_torque), min_torque, bound[:, 1])
                    )
                    max_bound = nlp.mapping["tau"].to_first.map(
                        if_else(lt(bound[:, 0], min_torque), min_torque, bound[:, 0])
                    )
                else:
                    min_bound = nlp.mapping["tau"].to_first.map(bound[:, 1])
                    max_bound = nlp.mapping["tau"].to_first.map(bound[:, 0])

                ConstraintFunction.add_to_penalty(
                    pn.ocp, pn, vertcat(*[pn.u[i] + min_bound, pn.u[i] - max_bound]), constraint
                )

        @staticmethod
        def time_constraint(
            constraint: Constraint,
            pn: PenaltyNodes,
            **unused_param,
        ):
            """
            The time constraint is taken care elsewhere, but must be declared here. This function therefore does nothing

            Parameters
            ----------
            constraint: Constraint
                The actual constraint to declare
            pn: PenaltyNodes
                The penalty node elements
            **unused_param: dict
                Since the function does nothing, we can safely ignore any argument
            """

            pass

    @staticmethod
    def add_or_replace(ocp, nlp, penalty: PenaltyOption):
        """
        Doing some configuration before calling the super.add_or_replace function that prepares the adding of the
        constraint to the constraint pool

        Parameters
        ----------
        ocp: OptimalControlProgram
            A reference to the ocp
        nlp: NonLinearProgram
            A reference to the current phase of the ocp
        penalty: PenaltyOption
            The actual constraint to declare
        """

        if penalty.type == ConstraintFcn.TIME_CONSTRAINT:
            penalty.node = Node.END
        PenaltyFunctionAbstract.add_or_replace(ocp, nlp, penalty)

    @staticmethod
    def inner_phase_continuity(ocp):
        """
        Add continuity constraints between each nodes of a phase.

        Parameters
        ----------
        ocp: OptimalControlProgram
            A reference to the ocp
        """
        # Dynamics must be sound within phases
        for i, nlp in enumerate(ocp.nlp):
            penalty = Constraint([])
            penalty.name = f"CONTINUITY {i}"
            penalty.list_index = -1
            ConstraintFunction.clear_penalty(ocp, None, penalty)
            # Loop over shooting nodes or use parallelization
            if ocp.n_threads > 1:
                end_nodes = nlp.par_dynamics(horzcat(*nlp.X[:-1]), horzcat(*nlp.U), nlp.p)[0]
                val = horzcat(*nlp.X[1:]) - end_nodes
                ConstraintFunction.add_to_penalty(ocp, None, val.reshape((nlp.nx * nlp.ns, 1)), penalty)
            else:
                for k in range(nlp.ns):
                    # Create an evaluation node
                    if (
                        isinstance(nlp.ode_solver, OdeSolver.RK4)
                        or isinstance(nlp.ode_solver, OdeSolver.RK8)
                        or isinstance(nlp.ode_solver, OdeSolver.IRK)
                    ):
                        if nlp.control_type == ControlType.CONSTANT:
                            u = nlp.U[k]
                        elif nlp.control_type == ControlType.LINEAR_CONTINUOUS:
                            u = horzcat(nlp.U[k], nlp.U[k + 1])
                        else:
                            raise NotImplementedError(f"Dynamics with {nlp.control_type} is not implemented yet")
                        end_node = nlp.dynamics[k](x0=nlp.X[k], p=u, params=nlp.p)["xf"]
                    else:
                        end_node = nlp.dynamics[k](x0=nlp.X[k], p=nlp.U[k])["xf"]

                    # Save continuity constraints
                    val = end_node - nlp.X[k + 1]
                    ConstraintFunction.add_to_penalty(ocp, None, val, penalty)

    @staticmethod
    def inter_phase_continuity(ocp, pt):
        """
        Add phase transition constraints between two phases.

        Parameters
        ----------
        ocp: OptimalControlProgram
            A reference to the ocp
        pt: PhaseTransition
            The phase transition to add
        """

        # Dynamics must be respected between phases
        penalty = OptionGeneric()
        penalty.name = f"PHASE_TRANSITION {pt.phase_pre_idx}->{pt.phase_pre_idx + 1}"
        penalty.min_bound = 0
        penalty.max_bound = 0
        penalty.list_index = -1
        penalty.sliced_target = None
        pt.base.clear_penalty(ocp, None, penalty)
        val = pt.type.value[0](ocp, pt)
        casadi_name = f"PHASE_TRANSITION_{pt.phase_pre_idx}_{pt.phase_pre_idx + 1}"
        pre_nlp, post_nlp = ocp.nlp[pt.phase_pre_idx], ocp.nlp[(pt.phase_pre_idx + 1) % ocp.n_phases]
        pt.casadi_function = Function(
            casadi_name, [pre_nlp.X[-1], pre_nlp.U[-1], post_nlp.X[0], post_nlp.U[0], ocp.v.parameters.cx], [val]
        ).expand()
        pt.base.add_to_penalty(ocp, None, val, penalty)

    @staticmethod
    def add_to_penalty(ocp, pn: Union[PenaltyNodes, None], val: Union[MX, SX, float, int], penalty: Constraint):
        """
        Add the constraint to the constraint pool

        Parameters
        ----------
        ocp: OptimalControlProgram
            A reference to the ocp
        pn: PenaltyNodes
            The penalty node elements
        val: Union[MX, SX, float, int]
            The actual constraint to add
        penalty: Constraint
            The actual constraint to declare
        """

        g_bounds = Bounds(interpolation=InterpolationType.CONSTANT)
        penalty.min_bound = 0 if penalty.min_bound is None else penalty.min_bound
        penalty.max_bound = 0 if penalty.max_bound is None else penalty.max_bound
        for i in range(val.rows()):
            min_bound = (
                penalty.min_bound[i]
                if hasattr(penalty.min_bound, "__getitem__") and penalty.min_bound.shape[0] > 1
                else penalty.min_bound
            )
            max_bound = (
                penalty.max_bound[i]
                if hasattr(penalty.max_bound, "__getitem__") and penalty.max_bound.shape[0] > 1
                else penalty.max_bound
            )
            g_bounds.concatenate(Bounds(min_bound, max_bound, interpolation=InterpolationType.CONSTANT))

        if pn is None:
            g = {
                "constraint": penalty,
                "node_index": None,
                "val": val,
                "bounds": g_bounds,
                "target": penalty.sliced_target,
            }
        else:
            g = {
                "constraint": penalty,
                "node_index": pn.t[len(pn.nlp.g[penalty.list_index])],
                "val": val,
                "bounds": g_bounds,
                "target": penalty.sliced_target,
            }
        if pn is not None and pn.nlp:
            pn.nlp.g[penalty.list_index].append(g)
        else:
            ocp.g[penalty.list_index].append(g)

    @staticmethod
    def clear_penalty(ocp, nlp, penalty: Constraint):
        """
        Resets a constraint. A negative penalty index creates a new empty constraint.

        Parameters
        ----------
        ocp: OptimalControlProgram
            A reference to the ocp
        nlp: NonLinearProgram
            A reference to the current phase of the ocp
        penalty: Constraint
            The actual constraint to declare
        """

        if nlp:
            g_to_add_to = nlp.g
        else:
            g_to_add_to = ocp.g

        if penalty.list_index < 0:
            for i, j in enumerate(g_to_add_to):
                if not j:
                    penalty.list_index = i
                    return
            else:
                g_to_add_to.append([])
                penalty.list_index = len(g_to_add_to) - 1
        else:
            while penalty.list_index >= len(g_to_add_to):
                g_to_add_to.append([])
            g_to_add_to[penalty.list_index] = []

    @staticmethod
    def _parameter_modifier(constraint: Constraint):
        """
        Apply some default parameters

        Parameters
        ----------
        constraint: Constraint
            The actual constraint to declare
        """

        # Everything that should change the entry parameters depending on the penalty can be added here
        super(ConstraintFunction, ConstraintFunction)._parameter_modifier(constraint)

    @staticmethod
    def _span_checker(constraint: Constraint, pn: PenaltyNodes):
        """
        Check for any non sense in the requested times for the constraint. Raises an error if so

        Parameters
        ----------
        constraint: Constraint
            The actual constraint to declare
        pn: PenaltyNodes
            The penalty node elements
        """

        # Everything that is suspicious in terms of the span of the penalty function can be checked here
        super(ConstraintFunction, ConstraintFunction)._span_checker(constraint, pn)
        func = constraint.type.value[0]
        node = constraint.node
        if func == ConstraintFcn.CONTACT_FORCE.value[0] or func == ConstraintFcn.NON_SLIPPING.value[0]:
            if node == Node.END or node == pn.nlp.ns:
                raise RuntimeError("No control u at last node")

    @staticmethod
    def penalty_nature() -> str:
        """
        Get the nature of the penalty

        Returns
        -------
        The nature of the penalty
        """

        return "constraints"


class ConstraintFcn(Enum):
    """
    Selection of valid constraint functions

    Methods
    -------
    def get_type() -> Callable
        Returns the type of the penalty
    """

    TRACK_STATE = (PenaltyType.TRACK_STATE,)
    TRACK_MARKERS = (PenaltyType.TRACK_MARKERS,)
    TRACK_MARKERS_VELOCITY = (PenaltyType.TRACK_MARKERS_VELOCITY,)
    SUPERIMPOSE_MARKERS = (PenaltyType.SUPERIMPOSE_MARKERS,)
    PROPORTIONAL_STATE = (PenaltyType.PROPORTIONAL_STATE,)
    PROPORTIONAL_CONTROL = (PenaltyType.PROPORTIONAL_CONTROL,)
    TRACK_TORQUE = (PenaltyType.TRACK_TORQUE,)
    TRACK_MUSCLES_CONTROL = (PenaltyType.TRACK_MUSCLES_CONTROL,)
    TRACK_ALL_CONTROLS = (PenaltyType.TRACK_ALL_CONTROLS,)
    TRACK_CONTACT_FORCES = (PenaltyType.TRACK_CONTACT_FORCES,)
    TRACK_SEGMENT_WITH_CUSTOM_RT = (PenaltyType.TRACK_SEGMENT_WITH_CUSTOM_RT,)
    TRACK_MARKER_WITH_SEGMENT_AXIS = (PenaltyType.TRACK_MARKER_WITH_SEGMENT_AXIS,)
    TRACK_COM_POSITION = (PenaltyType.MINIMIZE_COM_POSITION,)
    TRACK_COM_VELOCITY = (PenaltyType.MINIMIZE_COM_VELOCITY,)
    CUSTOM = (PenaltyType.CUSTOM,)
    CONTACT_FORCE = (ConstraintFunction.Functions.contact_force,)
    NON_SLIPPING = (ConstraintFunction.Functions.non_slipping,)
    TORQUE_MAX_FROM_ACTUATORS = (ConstraintFunction.Functions.torque_max_from_actuators,)
    TIME_CONSTRAINT = (ConstraintFunction.Functions.time_constraint,)

    @staticmethod
    def get_type():
        """
        Returns the type of the penalty
        """

        return ConstraintFunction


class ContinuityFunctions:
    """
    Interface between continuity and constraint
    """

    @staticmethod
    def continuity(ocp):
        """
        The declaration of inner- and inter-phase continuity constraints

        Parameters
        ----------
        ocp: OptimalControlProgram
            A reference to the ocp
        """

        ConstraintFunction.inner_phase_continuity(ocp)

        # Dynamics must be respected between phases
        for pt in ocp.phase_transitions:
            pt.base.inter_phase_continuity(ocp, pt)<|MERGE_RESOLUTION|>--- conflicted
+++ resolved
@@ -230,22 +230,11 @@
                 # Since it is non-slipping normal forces are supposed to be greater than zero
                 ConstraintFunction.add_to_penalty(
                     pn.ocp,
-<<<<<<< HEAD
-                    pn,
-                    mu * normal_contact_force - tangential_contact_force,
-                    constraint,
-                )
-                ConstraintFunction.add_to_penalty(
-                    pn.ocp,
-                    pn,
-                    mu * normal_contact_force + tangential_contact_force,
-=======
                     pn.nlp,
                     vertcat(
                         mu_squared * normal_contact_force_squared - tangential_contact_force_squared,
                         mu_squared * normal_contact_force_squared + tangential_contact_force_squared,
                     ),
->>>>>>> 038f1931
                     constraint,
                 )
 
