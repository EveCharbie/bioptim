--- conflicted
+++ resolved
@@ -385,238 +385,6 @@
             return controller.controls[key].cx_start
 
         @staticmethod
-<<<<<<< HEAD
-=======
-        def qddot_equals_forward_dynamics(
-            _: Constraint,
-            controller: PenaltyController,
-            with_contact: Bool,
-            with_passive_torque: Bool,
-            with_ligament: Bool,
-            **unused_param: Any,
-        ):
-            """
-            Compute the difference between symbolic joint accelerations and forward dynamic results
-            It includes the inversion of mass matrix
-
-            Parameters
-            ----------
-            _: Constraint
-                The actual constraint to declare
-            controller: PenaltyController
-                The penalty node elements
-            with_contact: bool
-                True if the contact dynamics is handled
-            with_passive_torque: bool
-                True if the passive torque dynamics is handled
-            with_ligament: bool
-                True if the ligament dynamics is handled
-            **unused_param: dict
-                Since the function does nothing, we can safely ignore any argument
-            """
-
-            passive_torque = controller.model.passive_joint_torque()(
-                controller.q, controller.qdot, controller.parameters.cx
-            )
-            tau = controller.states["tau"].cx if "tau" in controller.states else controller.tau
-            tau = tau + passive_torque if with_passive_torque else tau
-            tau = (
-                tau + controller.model.ligament_joint_torque()(controller.q, controller.qdot, controller.parameters.cx)
-                if with_ligament
-                else tau
-            )
-
-            qddot = controller.controls["qddot"].cx if "qddot" in controller.controls else controller.states["qddot"].cx
-            # TODO: add external_forces
-            qddot_fd = controller.model.forward_dynamics(with_contact=with_contact)(
-                controller.q, controller.qdot, tau, [], controller.parameters.cx
-            )
-            return qddot - qddot_fd
-
-        @staticmethod
-        def tau_equals_inverse_dynamics(
-            _: Constraint,
-            controller: PenaltyController,
-            with_contact: Bool,
-            with_passive_torque: Bool,
-            with_ligament: Bool,
-            **unused_param: Any,
-        ):
-            """
-            Compute the difference between symbolic joint torques and inverse dynamic results
-            It does not include any inversion of mass matrix
-
-            Parameters
-            ----------
-            _: Constraint
-                The actual constraint to declare
-            controller: PenaltyController
-                The penalty node elements
-            with_contact: bool
-                True if the contact dynamics is handled
-            with_passive_torque: bool
-                True if the passive torque dynamics is handled
-            with_ligament: bool
-                True if the ligament dynamics is handled
-            **unused_param: dict
-                Since the function does nothing, we can safely ignore any argument
-            """
-
-            tau = controller.states["tau"].cx if "tau" in controller.states else controller.tau
-            qddot = controller.states["qddot"].cx if "qddot" in controller.states else controller.controls["qddot"].cx
-            if with_passive_torque:
-                tau += controller.model.passive_joint_torque()(controller.q, controller.qdot, controller.parameters.cx)
-            if with_ligament:
-                tau += controller.model.ligament_joint_torque()(controller.q, controller.qdot, controller.parameters.cx)
-
-            if controller.get_nlp.numerical_timeseries:
-                # TODO: deal with external forces
-                raise NotImplementedError(
-                    "This implicit constraint tau_equals_inverse_dynamics is not implemented yet with numerical_timeseries (external_forces or translational_forces)"
-                )
-                # Todo: add forces_in_global tau_id = nlp.model.inverse_dynamics()(q, qdot, qddot, forces_in_global)
-
-            if with_contact:
-                # todo: this should be done internally in BiorbdModel
-                f_contact_vec = (
-                    controller.controls["translational_forces"].cx
-                    if "translational_forces" in controller.controls
-                    else controller.states["translational_forces"].cx
-                )
-            else:
-                f_contact_vec = []
-            tau_id = controller.model.inverse_dynamics(with_contact=with_contact)(
-                controller.q, controller.qdot, qddot, f_contact_vec, controller.parameters.cx
-            )
-
-            var = []
-            var.extend([controller.states[key] for key in controller.states])
-            var.extend([controller.controls[key] for key in controller.controls])
-            var.extend([param for param in controller.parameters])
-
-            return tau_id - tau
-
-        @staticmethod
-        def implicit_marker_acceleration(
-            _: Constraint, controller: PenaltyController, contact_index: Int, contact_axis: Int, **unused_param: Any
-        ):
-            """
-            Compute the acceleration of the contact node to set it at zero
-
-            Parameters
-            ----------
-            _: Constraint
-                The actual constraint to declare
-            controller: PenaltyController
-                The penalty node elements
-            contact_index: int
-                The contact index
-            **unused_param: dict
-                Since the function does nothing, we can safely ignore any argument
-            """
-
-            qddot = controller.states["qddot"].cx if "qddot" in controller.states else controller.controls["qddot"].cx
-
-            # TODO get the index of the marker
-            contact_acceleration = controller.model.rigid_contact_acceleration(contact_index, contact_axis)(
-                controller.q, controller.qdot, qddot, controller.parameters.cx
-            )
-
-            return contact_acceleration
-
-        @staticmethod
-        def tau_from_muscle_equal_inverse_dynamics(
-            _: Constraint,
-            controller: PenaltyController,
-            with_passive_torque: Bool,
-            with_ligament: Bool,
-            **unused_param: Any,
-        ):
-            """
-            Compute the difference between symbolic joint torques from muscle and inverse dynamic results
-            It does not include any inversion of mass matrix
-
-            Parameters
-            ----------
-            _: Constraint
-                The actual constraint to declare
-            controller: PenaltyController
-                The penalty node elements
-            with_passive_torque: bool
-                True if the passive torque dynamics is handled
-            with_ligament: bool
-                True if the ligament dynamics is handled
-            **unused_param: dict
-                Since the function does nothing, we can safely ignore any argument
-            """
-
-            muscle_activations = controller.controls["muscles"].cx
-            muscles_states = controller.model.state_set()
-            passive_torque = controller.model.passive_joint_torque()(
-                controller.q, controller.qdot, controller.parameters.cx
-            )
-            for k in range(len(controller.controls["muscles"])):
-                muscles_states[k].setActivation(muscle_activations[k])
-            muscle_tau = controller.model.muscle_joint_torque(
-                muscles_states, controller.q, controller.qdot, controller.parameters.cx
-            )
-            muscle_tau = muscle_tau + passive_torque if with_passive_torque else muscle_tau
-            muscle_tau = (
-                muscle_tau
-                + controller.model.ligament_joint_torque(controller.q, controller.qdot, controller.parameters.cx)
-                if with_ligament
-                else muscle_tau
-            )
-            qddot = controller.states["qddot"].cx if "qddot" in controller.states else controller.controls["qddot"].cx
-
-            if controller.get_nlp.numerical_timeseries:
-                raise NotImplementedError(
-                    "This implicit constraint tau_from_muscle_equal_inverse_dynamics is not implemented yet with external forces"
-                )
-                # Todo: add fext tau_id = nlp.model.inverse_dynamics()(q, qdot, qddot, fext)
-                # fext need to be a mx
-
-            tau_id = controller.model.inverse_dynamics()(
-                controller.q, controller.qdot, qddot, [], [], controller.parameters.cx
-            )
-
-            return tau_id - muscle_tau
-
-        @staticmethod
-        def implicit_soft_contact_forces(_: Constraint, controller: PenaltyController, **unused_param: Any):
-            """
-            Compute the difference between symbolic soft contact forces and actual force contact dynamic
-
-            Parameters
-            ----------
-            _: Constraint
-                The actual constraint to declare
-            controller: PenaltyController
-                The penalty node elements
-            **unused_param: dict
-                Since the function does nothing, we can safely ignore any argument
-            """
-
-            force_idx = []
-            for i_sc in range(controller.model.nb_soft_contacts):
-                force_idx.append(3 + (6 * i_sc))
-                force_idx.append(4 + (6 * i_sc))
-                force_idx.append(5 + (6 * i_sc))
-
-            soft_contact_all = controller.get_nlp.soft_contact_forces_func(
-                controller.states.cx, controller.controls.cx, controller.parameters.cx
-            )
-            soft_contact_force = soft_contact_all[force_idx]
-
-            var = []
-            var.extend([controller.states[key] for key in controller.states])
-            var.extend([controller.controls[key] for key in controller.controls])
-            var.extend([param for param in controller.parameters])
-
-            return controller.controls["fext"].cx - soft_contact_force
-
-        @staticmethod
->>>>>>> d0d8d4b7
         def stochastic_covariance_matrix_continuity_implicit(
             penalty: Constraint,
             controller: PenaltyController,
