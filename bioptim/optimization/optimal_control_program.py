--- conflicted
+++ resolved
@@ -3,10 +3,7 @@
 
 import biorbd_casadi as biorbd
 import casadi
-<<<<<<< HEAD
-=======
 import numpy as np
->>>>>>> 95fd84ed
 from casadi import MX, SX, sum1, horzcat
 from matplotlib import pyplot as plt
 import subprocess
