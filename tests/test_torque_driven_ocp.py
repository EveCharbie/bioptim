--- conflicted
+++ resolved
@@ -461,13 +461,12 @@
     np.testing.assert_almost_equal(tau[:, 0], np.array((26.5083775, 0)))
     np.testing.assert_almost_equal(tau[:, -1], np.array((-34.3716550, 0)))
 
-<<<<<<< HEAD
     # save and load
     TestUtils.save_and_load(sol, ocp, False)
 
     # simulate
     TestUtils.simulate(sol, ocp)
-=======
+
 
 def test_trampo_quaternions():
     # Load trampo_quaternion
@@ -758,5 +757,4 @@
                 -8.94752188e-09,
             ]
         ),
-    )
->>>>>>> 4e7a3b52
+    )