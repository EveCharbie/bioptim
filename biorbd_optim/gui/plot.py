--- conflicted
+++ resolved
@@ -226,30 +226,7 @@
                     intersections_time = self.find_phases_intersections()
                     for time in intersections_time:
                         self.plots_vertical_lines.append(ax.axvline(time, **self.plot_options["vertical_lines"]))
-                    # if self.axes[variable][0].bounds:
-                    #     if self.axes[variable][0].bounds.type == InterpolationType.EACH_FRAME:
-                    #         ns = self.axes[variable][0].bounds.min.shape[1] - 1
-                    #     else:
-                    #         ns = nlp["ns"]
-                    #     self.axes[variable][0].bounds.check_and_adjust_dimensions(
-                    #         nb_elements=len(mapping), nb_shooting=ns
-                    #     )
-                    #     bounds_min = np.array(
-                    #         [self.axes[variable][0].bounds.min.evaluate_at(k)[j] for k in range(ns + 1)]
-                    #     )
-                    #     bounds_max = np.array(
-                    #         [self.axes[variable][0].bounds.max.evaluate_at(k)[j] for k in range(ns + 1)]
-                    #     )
-                    #     if bounds_min.shape[0] == nlp["ns"]:
-                    #         bounds_min = np.concatenate((bounds_min, [bounds_min[-1]]))
-                    #         bounds_max = np.concatenate((bounds_max, [bounds_max[-1]]))
-                    #
-                    #     self.plots_bounds.append(
-                    #         [ax.step(self.t[i], bounds_min, where='post', **self.plot_options["bounds"]), i]
-                    #     )
-                    #     self.plots_bounds.append(
-                    #         [ax.step(self.t[i], bounds_max, where='post', **self.plot_options["bounds"]), i]
-                    #     )
+
                     if nlp["plot"][variable].bounds and self.adapt_graph_size_to_bounds:
                         if nlp["plot"][variable].bounds.type == InterpolationType.EACH_FRAME:
                             ns = nlp["plot"][variable].bounds.min.shape[1] - 1
@@ -274,7 +251,6 @@
                         self.plots_bounds.append(
                             [ax.step(self.t[i], bounds_max, where='post', **self.plot_options["bounds"]), i]
                         )
-
 
     def __add_new_axis(self, variable, nb, nb_rows, nb_cols):
         """
@@ -490,13 +466,8 @@
         self.ocp = ocp
         self.sol = sol
 
-<<<<<<< HEAD
-    def graphs(self, automatically_organize=True, show_now=True):
-        plot_ocp = PlotOcp(self.ocp, automatically_organize=automatically_organize)
-=======
-    def graphs(self, automatically_organize=True, adapt_graph_size_to_bounds=False):
+    def graphs(self, automatically_organize=True, adapt_graph_size_to_bounds=False, show_now=True):
         plot_ocp = PlotOcp(self.ocp, automatically_organize=automatically_organize, adapt_graph_size_to_bounds=adapt_graph_size_to_bounds)
->>>>>>> d796adf5
         plot_ocp.update_data(self.sol["x"])
         if show_now:
             plt.show()
@@ -505,6 +476,7 @@
         """
         Animate solution with BiorbdViz
         :param nb_frames: Number of frames in the animation. (integer)
+        :param show_now: If updates must be automatically done (True) or not (False)
         """
         try:
             import BiorbdViz
