--- conflicted
+++ resolved
@@ -583,17 +583,13 @@
                 os.rmdir(directory)
         return out
 
-<<<<<<< HEAD
-    def save(self, sol, file_path, to_numpy=False, **parameters):
-        """
-        :param to_numpy: if True, results are saved in numpy array. (bool)
+    def save(self, sol, file_path, sol_iterations=None):
+        """
+        :param sol: Solution of the optimization returned by CasADi.
         :param file_path: Path of the file where the solution is saved. (string)
-        :param sol: Solution of the optimization returned by CasADi.
+        :param sol_iterations: The solutions for each iteration
         Saves results of the optimization into a .bo file
         """
-=======
-    def save(self, sol, file_path, sol_iterations=None):
->>>>>>> 55f35877
         _, ext = os.path.splitext(file_path)
         if ext == "":
             file_path = file_path + ".bo"
